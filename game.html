<!DOCTYPE html>
<html lang="en">
<head>
    <meta charset="UTF-8">
    <meta name="viewport" content="width=device-width, initial-scale=1.0, user-scalable=no">
    <title>Ultimate WASM Game Engine - Wolf AI & Combat</title>
    <style>
        * {
            margin: 0;
            padding: 0;
            box-sizing: border-box;
        }

        body {
            font-family: -apple-system, BlinkMacSystemFont, 'Segoe UI', Roboto, Oxygen, Ubuntu, sans-serif;
            background: #000;
            color: #fff;
            overflow: hidden;
            touch-action: none;
            user-select: none;
            -webkit-user-select: none;
        }

        #gameCanvas {
            display: block;
            width: 100vw;
            height: 100vh;
            cursor: crosshair;
        }

        #loadingScreen {
            position: fixed;
            top: 0;
            left: 0;
            width: 100%;
            height: 100%;
            background: linear-gradient(135deg, #667eea 0%, #764ba2 100%);
            display: flex;
            flex-direction: column;
            justify-content: center;
            align-items: center;
            z-index: 1000;
            transition: opacity 0.5s;
        }

        .loader {
            width: 120px;
            height: 120px;
            border: 5px solid rgba(255, 255, 255, 0.3);
            border-top-color: #fff;
            border-radius: 50%;
            animation: spin 1s linear infinite;
        }

        @keyframes spin {
            to { transform: rotate(360deg); }
        }

        .loading-text {
            margin-top: 30px;
            font-size: 24px;
            font-weight: 300;
            letter-spacing: 2px;
            text-transform: uppercase;
        }

        #gameUI {
            position: fixed;
            top: 0;
            left: 0;
            right: 0;
            bottom: 0;
            pointer-events: none;
            z-index: 100;
        }

        .hud {
            position: absolute;
            top: 20px;
            left: 20px;
            display: flex;
            flex-direction: column;
            gap: 10px;
        }

        .score {
            font-size: 24px;
            font-weight: bold;
            text-shadow: 2px 2px 4px rgba(0,0,0,0.5);
        }

        .health-bar, .energy-bar {
            width: 200px;
            height: 20px;
            background: rgba(0,0,0,0.5);
            border: 2px solid #fff;
            border-radius: 10px;
            overflow: hidden;
        }

        .health-fill {
            height: 100%;
            background: linear-gradient(90deg, #ff0000, #ff6600);
            transition: width 0.3s;
            width: 100%;
        }

        .energy-fill {
            height: 100%;
            background: linear-gradient(90deg, #0099ff, #00ffff);
            transition: width 0.3s;
            width: 100%;
        }

        .combat-controls {
            position: absolute;
            bottom: 20px;
            right: 20px;
<<<<<<< HEAD
            width: 200px;
            height: 200px;
            background: rgba(0, 0, 0, 0.7);
            border: 2px solid rgba(255, 255, 255, 0.3);
            border-radius: 10px;
            backdrop-filter: blur(10px);
        }

        /* Enhanced Mobile Controls */
        #mobileControls {
            position: fixed;
            bottom: 0;
            left: 0;
            width: 100%;
            height: 100%;
            pointer-events: none;
            display: none;
            z-index: 100;
        }

        /* Virtual Joystick */
        .virtual-joystick {
            position: absolute;
            bottom: 60px;
            left: 60px;
            width: 160px;
            height: 160px;
            pointer-events: all;
        }

        .joystick-base {
            position: absolute;
            width: 100%;
            height: 100%;
            background: radial-gradient(circle, rgba(255, 255, 255, 0.15), rgba(0, 0, 0, 0.4));
            border: 3px solid rgba(255, 255, 255, 0.3);
            border-radius: 50%;
            box-shadow: 0 0 30px rgba(0, 0, 0, 0.5), inset 0 0 30px rgba(255, 255, 255, 0.1);
        }

        .joystick-knob {
            position: absolute;
            width: 60px;
            height: 60px;
            background: radial-gradient(circle, rgba(255, 255, 255, 0.9), rgba(200, 200, 200, 0.6));
            border: 2px solid rgba(255, 255, 255, 0.6);
            border-radius: 50%;
            top: 50%;
            left: 50%;
            transform: translate(-50%, -50%);
            transition: none;
            box-shadow: 0 4px 15px rgba(0, 0, 0, 0.4);
            pointer-events: none;
        }

        .joystick-knob.active {
            background: radial-gradient(circle, rgba(100, 200, 255, 0.9), rgba(50, 150, 255, 0.6));
            box-shadow: 0 0 25px rgba(100, 200, 255, 0.7);
        }

        /* Action Buttons Container */
        .action-buttons {
            position: absolute;
            bottom: 50px;
            right: 50px;
            pointer-events: all;
        }

        /* Individual Action Buttons */
        .action-btn {
            position: absolute;
            background: radial-gradient(circle, rgba(255, 255, 255, 0.25), rgba(255, 255, 255, 0.1));
            border: 3px solid rgba(255, 255, 255, 0.4);
            border-radius: 50%;
=======
            display: flex;
            gap: 10px;
            pointer-events: all;
        }

        .combat-btn {
            width: 60px;
            height: 60px;
            border-radius: 50%;
            background: rgba(255, 255, 255, 0.2);
            border: 2px solid #fff;
            color: #fff;
            font-size: 24px;
>>>>>>> 5b49fbec
            display: flex;
            flex-direction: column;
            align-items: center;
            justify-content: center;
<<<<<<< HEAD
            color: white;
            font-weight: bold;
            font-size: 10px;
            cursor: pointer;
            user-select: none;
            -webkit-user-select: none;
            transition: transform 0.1s, box-shadow 0.1s;
            box-shadow: 0 4px 15px rgba(0, 0, 0, 0.4);
        }

        .action-btn span.icon {
            font-size: 24px;
            margin-bottom: 2px;
        }

        .action-btn:active {
            transform: scale(0.92);
        }

        .action-btn.pressed {
            background: radial-gradient(circle, rgba(100, 200, 255, 0.5), rgba(50, 150, 255, 0.3));
            border-color: rgba(100, 200, 255, 0.8);
            box-shadow: 0 0 30px rgba(100, 200, 255, 0.7);
        }

        /* Attack Button - Primary action */
        #attackBtn {
            width: 85px;
            height: 85px;
            right: 0;
            bottom: 0;
            background: radial-gradient(circle, rgba(255, 100, 100, 0.35), rgba(255, 50, 50, 0.15));
            border-color: rgba(255, 100, 100, 0.5);
        }

        #attackBtn:active {
            background: radial-gradient(circle, rgba(255, 150, 150, 0.6), rgba(255, 100, 100, 0.4));
            box-shadow: 0 0 35px rgba(255, 100, 100, 0.8);
        }

        /* Block Button */
        #blockBtn {
            width: 70px;
            height: 70px;
            right: 100px;
            bottom: 10px;
            background: radial-gradient(circle, rgba(100, 150, 255, 0.35), rgba(50, 100, 255, 0.15));
            border-color: rgba(100, 150, 255, 0.5);
        }

        /* Roll/Dodge Button */
        #rollBtn {
            width: 70px;
            height: 70px;
            right: 10px;
            bottom: 100px;
            background: radial-gradient(circle, rgba(255, 200, 100, 0.35), rgba(255, 150, 50, 0.15));
            border-color: rgba(255, 200, 100, 0.5);
        }

        /* Special Ability Button */
        #specialBtn {
            width: 65px;
            height: 65px;
            right: 90px;
            bottom: 90px;
            background: radial-gradient(circle, rgba(200, 100, 255, 0.35), rgba(150, 50, 255, 0.15));
            border-color: rgba(200, 100, 255, 0.5);
=======
            cursor: pointer;
            transition: all 0.2s;
        }

        .combat-btn:hover {
            background: rgba(255, 255, 255, 0.3);
            transform: scale(1.1);
        }

        .combat-btn:active {
            transform: scale(0.95);
>>>>>>> 5b49fbec
        }

        .combat-btn.cooldown {
            opacity: 0.5;
            cursor: not-allowed;
        }

        .wolf-indicator {
            position: absolute;
            top: 20px;
            right: 20px;
            background: rgba(0, 0, 0, 0.7);
            padding: 10px 15px;
            border-radius: 5px;
            font-size: 14px;
        }

        .wolf-count {
            color: #ff6b6b;
            font-weight: bold;
        }
    </style>
</head>
<body>
    <div id="loadingScreen">
        <div class="loader"></div>
        <div class="loading-text">Loading WASM Engine...</div>
    </div>

    <canvas id="gameCanvas"></canvas>

    <div id="gameUI" style="display: none;">
        <div class="hud">
            <div class="score">Score: <span id="scoreValue">0</span></div>
            <div class="health-bar">
                <div class="health-fill" id="healthBar"></div>
            </div>
            <div class="energy-bar">
                <div class="energy-fill" id="energyBar"></div>
            </div>
        </div>
<<<<<<< HEAD
        
        <!-- Score -->
        <div id="score">0</div>
        
        <!-- Minimap -->
        <canvas id="minimap"></canvas>
        
        <!-- Performance Stats -->
        <div id="performanceStats">
            <span class="perf-stat">FPS: <span id="fps">0</span></span>
            <span class="perf-stat">MS: <span id="ms">0</span></span>
            <span class="perf-stat">WASM: <span id="wasmMs">0</span></span>
            <span class="perf-stat">Entities: <span id="entities">0</span></span>
        </div>
    </div>
    
    <!-- Enhanced Mobile Controls with WASM Integration -->
    <div id="mobileControls">
        <!-- Virtual Joystick -->
        <div class="virtual-joystick" id="virtualJoystick">
            <div class="joystick-base"></div>
            <div class="joystick-knob" id="joystickKnob"></div>
        </div>
        
        <!-- Action Buttons -->
        <div class="action-buttons">
            <button class="action-btn" id="attackBtn" data-action="attack">
                <span class="icon">⚔️</span>
                ATTACK
            </button>
            <button class="action-btn" id="blockBtn" data-action="block">
                <span class="icon">🛡️</span>
                BLOCK
            </button>
            <button class="action-btn" id="rollBtn" data-action="roll">
                <span class="icon">💨</span>
                ROLL
            </button>
            <button class="action-btn" id="specialBtn" data-action="special">
                <span class="icon">✨</span>
                SPECIAL
            </button>
=======

        <div class="wolf-indicator">
            Wolves: <span class="wolf-count" id="wolfCount">0</span>
        </div>

        <div class="combat-controls">
            <div class="combat-btn" id="attackBtn" title="Attack (K)">⚔️</div>
            <div class="combat-btn" id="blockBtn" title="Block (L)">🛡️</div>
            <div class="combat-btn" id="rollBtn" title="Roll (M)">💨</div>
>>>>>>> 5b49fbec
        </div>
    </div>

    <script type="module">
        // Game state
        const Game = {
            canvas: null,
            ctx: null,
<<<<<<< HEAD
            minimap: null,
            minimapCtx: null,
            mobileControls: null,
            running: false,
            paused: false,
            mode: null,
            stats: {
                fps: 0,
                frameTime: 0,
                wasmTime: 0,
                entities: 0,
                lastTime: 0,
                frames: 0,
                fpsTime: 0
            },
            input: {
                keys: {},
                mouse: { x: 0, y: 0, down: false }
            },
            player: null,
            enemies: [],
            projectiles: [],
            particles: [],
            powerups: [],
            obstacles: [],
=======
            running: false,
>>>>>>> 5b49fbec
            score: 0,
            entities: [],
            wolves: [],
            player: null,
            lastTime: 0,
            keys: {},
            mouse: { x: 0, y: 0, down: false },
            wasmModule: null,
            engine: null,
            useWasm: false
        };

        // Combat configuration
        const COMBAT_CONFIG = {
            // Attack settings
            ATTACK_RANGE: 60,
            ATTACK_ARC: Math.PI / 3,
            ATTACK_DAMAGE: 30,
            ATTACK_COOLDOWN: 400,
            ATTACK_ENERGY_COST: 10,
            
            // Block settings
            BLOCK_DURATION: 2000,
            BLOCK_COOLDOWN: 500,
            BLOCK_DAMAGE_REDUCTION: 0.7,
            PERFECT_BLOCK_WINDOW: 150,
            PERFECT_BLOCK_STUN: 1500,
            
            // Roll settings
            ROLL_DISTANCE: 75,
            ROLL_DURATION: 300,
            ROLL_COOLDOWN: 800,
            ROLL_INVULNERABILITY: true,
            ROLL_ENERGY_COST: 15
        };

        // Wolf AI configuration
        const WOLF_CONFIG = {
            BASE_SPEED: 2.5,
            SPRINT_SPEED: 4.0,
            DETECTION_RANGE: 200,
            ATTACK_RANGE: 40,
            LUNGE_DISTANCE: 100,
            LUNGE_SPEED: 6,
            HEALTH: 50,
            DAMAGE: 15,
            PACK_BONUS: 0.15
        };

        // Wolf states
        const WolfState = {
            IDLE: 'idle',
            PATROL: 'patrol',
            STALKING: 'stalking',
            LUNGING: 'lunging',
            ATTACKING: 'attacking',
            RETREATING: 'retreating'
        };

        // Wolf AI Class
        class Wolf {
            constructor(x, y, isAlpha = false) {
                this.x = x;
                this.y = y;
                this.vx = 0;
                this.vy = 0;
                this.radius = isAlpha ? 18 : 15;
                this.health = isAlpha ? WOLF_CONFIG.HEALTH * 1.5 : WOLF_CONFIG.HEALTH;
                this.maxHealth = this.health;
                this.damage = isAlpha ? WOLF_CONFIG.DAMAGE * 1.2 : WOLF_CONFIG.DAMAGE;
                this.speed = WOLF_CONFIG.BASE_SPEED;
                this.state = WolfState.PATROL;
                this.isAlpha = isAlpha;
                this.color = isAlpha ? '#ff4444' : '#cc0000';
                this.target = null;
                this.patrolTarget = this.generatePatrolTarget();
                this.lungeCooldown = 0;
                this.attackCooldown = 0;
                this.stateTimer = 0;
            }

            generatePatrolTarget() {
                const angle = Math.random() * Math.PI * 2;
                const distance = 100 + Math.random() * 200;
                return {
                    x: this.x + Math.cos(angle) * distance,
                    y: this.y + Math.sin(angle) * distance
                };
            }

            update(deltaTime, player, otherWolves) {
                // Update cooldowns
                if (this.lungeCooldown > 0) this.lungeCooldown -= deltaTime;
                if (this.attackCooldown > 0) this.attackCooldown -= deltaTime;
                if (this.stateTimer > 0) this.stateTimer -= deltaTime;

                // Check distance to player
                const dx = player.x - this.x;
                const dy = player.y - this.y;
                const distToPlayer = Math.sqrt(dx * dx + dy * dy);

                // State machine
                switch (this.state) {
                    case WolfState.PATROL:
                        this.patrol(deltaTime);
                        if (distToPlayer < WOLF_CONFIG.DETECTION_RANGE) {
                            this.state = WolfState.STALKING;
                            this.target = player;
                        }
                        break;

                    case WolfState.STALKING:
                        this.stalk(deltaTime, player, otherWolves);
                        if (distToPlayer < WOLF_CONFIG.LUNGE_DISTANCE && this.lungeCooldown <= 0) {
                            this.startLunge(player);
                        } else if (distToPlayer > WOLF_CONFIG.DETECTION_RANGE * 1.5) {
                            this.state = WolfState.PATROL;
                            this.target = null;
                        }
                        break;

                    case WolfState.LUNGING:
                        this.performLunge(deltaTime);
                        if (this.stateTimer <= 0) {
                            this.state = WolfState.ATTACKING;
                            this.stateTimer = 500;
                        }
                        break;

                    case WolfState.ATTACKING:
                        if (distToPlayer < WOLF_CONFIG.ATTACK_RANGE && this.attackCooldown <= 0) {
                            this.attack(player);
                        }
                        if (this.stateTimer <= 0) {
                            this.state = WolfState.RETREATING;
                            this.stateTimer = 1000;
                        }
                        break;

                    case WolfState.RETREATING:
                        this.retreat(deltaTime, player);
                        if (this.stateTimer <= 0) {
                            this.state = WolfState.STALKING;
                        }
                        break;
                }

                // Update position
                this.x += this.vx;
                this.y += this.vy;

                // Apply friction
                this.vx *= 0.95;
                this.vy *= 0.95;

                // Keep within bounds
                this.x = Math.max(this.radius, Math.min(Game.canvas.width - this.radius, this.x));
                this.y = Math.max(this.radius, Math.min(Game.canvas.height - this.radius, this.y));
            }

            patrol(deltaTime) {
                const dx = this.patrolTarget.x - this.x;
                const dy = this.patrolTarget.y - this.y;
                const dist = Math.sqrt(dx * dx + dy * dy);

                if (dist < 20) {
                    this.patrolTarget = this.generatePatrolTarget();
                } else {
                    this.vx = (dx / dist) * this.speed * 0.5;
                    this.vy = (dy / dist) * this.speed * 0.5;
                }
            }

            stalk(deltaTime, player, otherWolves) {
                const dx = player.x - this.x;
                const dy = player.y - this.y;
                const dist = Math.sqrt(dx * dx + dy * dy);

                // Circle around the player
                if (dist > WOLF_CONFIG.ATTACK_RANGE * 3) {
                    // Move closer
                    this.vx = (dx / dist) * this.speed;
                    this.vy = (dy / dist) * this.speed;
                } else {
                    // Circle around
                    const perpX = -dy / dist;
                    const perpY = dx / dist;
                    const circleDirection = Math.random() < 0.02 ? -1 : 1;
                    
                    this.vx = (dx / dist * 0.3 + perpX * 0.7 * circleDirection) * this.speed;
                    this.vy = (dy / dist * 0.3 + perpY * 0.7 * circleDirection) * this.speed;
                }

                // Pack coordination - spread out
                for (const wolf of otherWolves) {
                    if (wolf !== this) {
                        const wolfDx = wolf.x - this.x;
                        const wolfDy = wolf.y - this.y;
                        const wolfDist = Math.sqrt(wolfDx * wolfDx + wolfDy * wolfDy);
                        
                        if (wolfDist < 50 && wolfDist > 0) {
                            // Repel from other wolves to avoid clustering
                            this.vx -= (wolfDx / wolfDist) * 2;
                            this.vy -= (wolfDy / wolfDist) * 2;
                        }
                    }
                }
            }

            startLunge(player) {
                const dx = player.x - this.x;
                const dy = player.y - this.y;
                const dist = Math.sqrt(dx * dx + dy * dy);
                
                this.state = WolfState.LUNGING;
                this.vx = (dx / dist) * WOLF_CONFIG.LUNGE_SPEED;
                this.vy = (dy / dist) * WOLF_CONFIG.LUNGE_SPEED;
                this.lungeCooldown = 2000;
                this.stateTimer = 300;
            }

            performLunge(deltaTime) {
                // Lunge momentum carries the wolf forward
                // Velocity is already set in startLunge
            }

            attack(player) {
                if (!player.invulnerable && !player.rolling) {
                    let damage = this.damage;
                    
                    if (player.blocking) {
                        damage *= (1 - COMBAT_CONFIG.BLOCK_DAMAGE_REDUCTION);
                        // Check for perfect block
                        if (Date.now() - player.blockStartTime < COMBAT_CONFIG.PERFECT_BLOCK_WINDOW) {
                            damage = 0;
                            this.stun(COMBAT_CONFIG.PERFECT_BLOCK_STUN);
                        }
                    }
                    
                    player.health -= damage;
                    this.attackCooldown = 1500;
                    updateHealth();
                }
            }

            retreat(deltaTime, player) {
                const dx = this.x - player.x;
                const dy = this.y - player.y;
                const dist = Math.sqrt(dx * dx + dy * dy);
                
                if (dist > 0) {
                    this.vx = (dx / dist) * this.speed * 0.8;
                    this.vy = (dy / dist) * this.speed * 0.8;
                }
            }

            stun(duration) {
                this.state = WolfState.RETREATING;
                this.stateTimer = duration;
                this.vx *= -0.5;
                this.vy *= -0.5;
            }

            takeDamage(damage) {
                this.health -= damage;
                if (this.health <= 0) {
                    return true; // Wolf is dead
                }
                return false;
            }

            render(ctx) {
                ctx.save();
                
                // Draw wolf body
                ctx.fillStyle = this.color;
                ctx.shadowBlur = 10;
                ctx.shadowColor = this.color;
                ctx.beginPath();
                ctx.arc(this.x, this.y, this.radius, 0, Math.PI * 2);
                ctx.fill();
                
<<<<<<< HEAD
                // Setup input handlers
                setupInput();
                
                // Initialize mobile controls with WASM engine
                Game.mobileControls = new MobileControlsWASM(Game.canvas, Game.engine);
                
                updateLoading(100, 'Ready!');
=======
                // Draw eyes
                ctx.fillStyle = '#ffff00';
                ctx.shadowBlur = 5;
                ctx.shadowColor = '#ffff00';
                const eyeOffset = this.radius * 0.3;
                ctx.beginPath();
                ctx.arc(this.x - eyeOffset, this.y - eyeOffset, 2, 0, Math.PI * 2);
                ctx.arc(this.x + eyeOffset, this.y - eyeOffset, 2, 0, Math.PI * 2);
                ctx.fill();
>>>>>>> 5b49fbec
                
                // Draw health bar
                if (this.health < this.maxHealth) {
                    ctx.fillStyle = 'rgba(255, 0, 0, 0.7)';
                    ctx.fillRect(this.x - this.radius, this.y - this.radius - 10, this.radius * 2, 4);
                    ctx.fillStyle = 'rgba(0, 255, 0, 0.7)';
                    ctx.fillRect(this.x - this.radius, this.y - this.radius - 10, 
                                (this.radius * 2) * (this.health / this.maxHealth), 4);
                }
                
                // Draw alpha indicator
                if (this.isAlpha) {
                    ctx.strokeStyle = '#ffaa00';
                    ctx.lineWidth = 2;
                    ctx.beginPath();
                    ctx.arc(this.x, this.y, this.radius + 5, 0, Math.PI * 2);
                    ctx.stroke();
                }
                
                ctx.restore();
            }
        }

        // Initialize game
        async function init() {
            try {
                // Setup canvas
                Game.canvas = document.getElementById('gameCanvas');
                Game.ctx = Game.canvas.getContext('2d');
                
                // Resize canvas
                resizeCanvas();
                window.addEventListener('resize', resizeCanvas);
                
                // Setup input
                setupInput();
                
                // Try to load WASM module
                try {
                    const module = await import('./public/game_engine.js');
                    const GameEngineModule = module.default;
                    Game.wasmModule = await GameEngineModule();
                    Game.engine = new Game.wasmModule.GameEngine(Game.canvas.width, Game.canvas.height);
                    Game.useWasm = true;
                    console.log('✅ WASM module loaded successfully');
                } catch (error) {
                    console.warn('WASM module not available, using JavaScript fallback:', error);
                    Game.useWasm = false;
                }
                
                // Initialize game entities
                initGame();
                
                // Hide loading screen
                setTimeout(() => {
                    document.getElementById('loadingScreen').style.display = 'none';
                    document.getElementById('gameUI').style.display = 'block';
                    Game.running = true;
                    requestAnimationFrame(gameLoop);
                }, 500);
                
            } catch (error) {
                console.error('Failed to initialize game:', error);
                alert('Failed to initialize game. Please refresh the page.');
            }
        }

        function resizeCanvas() {
            Game.canvas.width = window.innerWidth;
            Game.canvas.height = window.innerHeight;
        }
<<<<<<< HEAD
        
        // Setup input handlers
        // Mobile Controls Class with WASM Integration
        class MobileControlsWASM {
            constructor(canvas, wasmEngine) {
                this.canvas = canvas;
                this.engine = wasmEngine;
                this.isMobile = this.detectMobile();
                
                // Joystick state
                this.joystick = {
                    active: false,
                    touchId: null,
                    baseX: 0,
                    baseY: 0,
                    inputX: 0,
                    inputY: 0,
                    radius: 80,
                    deadZone: 0.15
                };
                
                // Button states
                this.buttons = new Map();
                this.activeButtons = new Set();
                
                if (this.isMobile) {
                    this.init();
                }
            }
            
            detectMobile() {
                return /Android|webOS|iPhone|iPad|iPod|BlackBerry|IEMobile|Opera Mini/i.test(navigator.userAgent) ||
                       ('ontouchstart' in window) ||
                       (navigator.maxTouchPoints > 0);
            }
            
            init() {
                this.setupDOM();
                this.setupEventListeners();
                this.show();
            }
            
            setupDOM() {
                this.container = document.getElementById('mobileControls');
                this.joystickElement = document.getElementById('virtualJoystick');
                this.joystickKnob = document.getElementById('joystickKnob');
                
                if (this.joystickElement) {
                    const rect = this.joystickElement.getBoundingClientRect();
                    this.joystick.baseX = rect.left + rect.width / 2;
                    this.joystick.baseY = rect.top + rect.height / 2;
                }
                
                // Get action buttons
                document.querySelectorAll('.action-btn').forEach(btn => {
                    const action = btn.dataset.action;
                    if (action) {
                        this.buttons.set(action, btn);
                    }
                });
            }
            
            setupEventListeners() {
                // Prevent defaults
                this.container.addEventListener('touchstart', e => e.preventDefault(), { passive: false });
                this.container.addEventListener('touchmove', e => e.preventDefault(), { passive: false });
                
                // Joystick events
                if (this.joystickElement) {
                    this.joystickElement.addEventListener('touchstart', this.handleJoystickStart.bind(this), { passive: false });
                    this.joystickElement.addEventListener('touchmove', this.handleJoystickMove.bind(this), { passive: false });
                    this.joystickElement.addEventListener('touchend', this.handleJoystickEnd.bind(this), { passive: false });
                    this.joystickElement.addEventListener('touchcancel', this.handleJoystickEnd.bind(this), { passive: false });
                }
                
                // Button events
                this.buttons.forEach((btn, action) => {
                    btn.addEventListener('touchstart', (e) => this.handleButtonStart(e, action), { passive: false });
                    btn.addEventListener('touchend', (e) => this.handleButtonEnd(e, action), { passive: false });
                    btn.addEventListener('touchcancel', (e) => this.handleButtonEnd(e, action), { passive: false });
                });
                
                // Window resize
                window.addEventListener('resize', this.handleResize.bind(this));
                window.addEventListener('orientationchange', this.handleResize.bind(this));
            }
            
            handleJoystickStart(e) {
                if (this.joystick.active) return;
                
                const touch = e.touches[0];
                this.joystick.active = true;
                this.joystick.touchId = touch.identifier;
                
                const rect = this.joystickElement.getBoundingClientRect();
                this.joystick.baseX = rect.left + rect.width / 2;
                this.joystick.baseY = rect.top + rect.height / 2;
                
                this.joystickKnob.classList.add('active');
                this.updateJoystickPosition(touch);
            }
            
            handleJoystickMove(e) {
                if (!this.joystick.active) return;
                
                for (let touch of e.touches) {
                    if (touch.identifier === this.joystick.touchId) {
                        this.updateJoystickPosition(touch);
                        break;
                    }
                }
            }
            
            handleJoystickEnd(e) {
                let stillActive = false;
                for (let touch of e.touches) {
                    if (touch.identifier === this.joystick.touchId) {
                        stillActive = true;
                        break;
                    }
                }
                
                if (!stillActive && this.joystick.active) {
                    this.joystick.active = false;
                    this.joystick.touchId = null;
                    this.joystick.inputX = 0;
                    this.joystick.inputY = 0;
                    
                    this.joystickKnob.style.transform = 'translate(-50%, -50%)';
                    this.joystickKnob.classList.remove('active');
                    
                    // Send zero input to WASM
                    if (this.engine && this.engine.setJoystickInput) {
                        this.engine.setJoystickInput(0, 0);
                    }
                }
            }
            
            updateJoystickPosition(touch) {
                const dx = touch.clientX - this.joystick.baseX;
                const dy = touch.clientY - this.joystick.baseY;
                const distance = Math.sqrt(dx * dx + dy * dy);
                
                let normalizedX = dx / this.joystick.radius;
                let normalizedY = dy / this.joystick.radius;
                
                // Clamp to unit circle
                if (distance > this.joystick.radius) {
                    normalizedX = (dx / distance);
                    normalizedY = (dy / distance);
                } else {
                    normalizedX = dx / this.joystick.radius;
                    normalizedY = dy / this.joystick.radius;
                }
                
                // Apply dead zone
                const magnitude = Math.sqrt(normalizedX * normalizedX + normalizedY * normalizedY);
                if (magnitude < this.joystick.deadZone) {
                    normalizedX = 0;
                    normalizedY = 0;
                } else {
                    const adjustedMagnitude = (magnitude - this.joystick.deadZone) / (1 - this.joystick.deadZone);
                    normalizedX = (normalizedX / magnitude) * adjustedMagnitude;
                    normalizedY = (normalizedY / magnitude) * adjustedMagnitude;
                }
                
                this.joystick.inputX = normalizedX;
                this.joystick.inputY = normalizedY;
                
                // Update knob visual position
                const knobX = normalizedX * this.joystick.radius;
                const knobY = normalizedY * this.joystick.radius;
                this.joystickKnob.style.transform = `translate(calc(-50% + ${knobX}px), calc(-50% + ${knobY}px))`;
                
                // Send input to WASM engine
                if (this.engine && this.engine.setJoystickInput) {
                    this.engine.setJoystickInput(normalizedX, normalizedY);
                }
            }
            
            handleButtonStart(e, action) {
                const btn = this.buttons.get(action);
                if (!btn) return;
                
                btn.classList.add('pressed');
                this.activeButtons.add(action);
                
                // Haptic feedback
                if (window.navigator.vibrate) {
                    window.navigator.vibrate(10);
                }
                
                // Execute WASM actions
                if (this.engine) {
                    switch (action) {
                        case 'attack':
                            this.engine.playerAttack && this.engine.playerAttack();
                            break;
                        case 'block':
                            this.engine.startBlock && this.engine.startBlock(1);
                            break;
                        case 'roll':
                            this.engine.playerRoll && this.engine.playerRoll(this.joystick.inputX, this.joystick.inputY);
                            break;
                        case 'special':
                            this.engine.playerSpecialAbility && this.engine.playerSpecialAbility();
                            break;
                    }
                }
            }
            
            handleButtonEnd(e, action) {
                const btn = this.buttons.get(action);
                if (!btn) return;
                
                btn.classList.remove('pressed');
                this.activeButtons.delete(action);
                
                // Handle release actions
                if (this.engine && action === 'block') {
                    this.engine.endBlock && this.engine.endBlock(1);
                }
            }
            
            handleResize() {
                // Recalculate joystick base position
                if (this.joystickElement) {
                    const rect = this.joystickElement.getBoundingClientRect();
                    this.joystick.baseX = rect.left + rect.width / 2;
                    this.joystick.baseY = rect.top + rect.height / 2;
                }
            }
            
            show() {
                if (this.container) {
                    this.container.style.display = 'block';
                }
            }
            
            hide() {
                if (this.container) {
                    this.container.style.display = 'none';
                }
            }
            
            getInput() {
                return {
                    joystick: {
                        x: this.joystick.inputX,
                        y: this.joystick.inputY,
                        active: this.joystick.active
                    },
                    buttons: {
                        attack: this.activeButtons.has('attack'),
                        block: this.activeButtons.has('block'),
                        roll: this.activeButtons.has('roll'),
                        special: this.activeButtons.has('special')
                    }
                };
            }
        }
        
=======

>>>>>>> 5b49fbec
        function setupInput() {
            // Keyboard
            window.addEventListener('keydown', (e) => {
                Game.keys[e.key.toLowerCase()] = true;
                
                // Combat controls
                switch(e.key.toLowerCase()) {
                    case 'k':
                        performAttack();
                        break;
                    case 'l':
                        performBlock();
                        break;
                    case 'm':
                        performRoll();
                        break;
                }
                
                if (e.key === ' ') e.preventDefault();
            });
            
            window.addEventListener('keyup', (e) => {
                Game.keys[e.key.toLowerCase()] = false;
                
                if (e.key.toLowerCase() === 'l') {
                    endBlock();
                }
            });
            
            // Mouse
            Game.canvas.addEventListener('mousemove', (e) => {
                Game.mouse.x = e.clientX;
                Game.mouse.y = e.clientY;
            });
            
            Game.canvas.addEventListener('mousedown', () => {
                Game.mouse.down = true;
            });
            
            Game.canvas.addEventListener('mouseup', () => {
                Game.mouse.down = false;
            });
<<<<<<< HEAD

        }

        
        // Start game
        Game.start = function(mode) {
            Game.mode = mode;
            Game.running = true;
            Game.paused = false;
            Game.score = 0;
            Game.wave = 1;
            
            document.getElementById('mainMenu').style.display = 'none';
            document.getElementById('gameUI').style.display = 'block';
            
            // Mobile controls are handled by MobileControlsWASM class
            
            // Show performance stats in debug mode
            if (window.location.hash === '#debug') {
                document.getElementById('performanceStats').style.display = 'block';
=======
            
            // Touch
            Game.canvas.addEventListener('touchstart', (e) => {
                e.preventDefault();
                const touch = e.touches[0];
                Game.mouse.x = touch.clientX;
                Game.mouse.y = touch.clientY;
                Game.mouse.down = true;
            });
            
            Game.canvas.addEventListener('touchmove', (e) => {
                e.preventDefault();
                const touch = e.touches[0];
                Game.mouse.x = touch.clientX;
                Game.mouse.y = touch.clientY;
            });
            
            Game.canvas.addEventListener('touchend', (e) => {
                e.preventDefault();
                Game.mouse.down = false;
            });
            
            // Combat button controls
            document.getElementById('attackBtn').addEventListener('click', performAttack);
            document.getElementById('blockBtn').addEventListener('mousedown', performBlock);
            document.getElementById('blockBtn').addEventListener('mouseup', endBlock);
            document.getElementById('blockBtn').addEventListener('touchstart', performBlock);
            document.getElementById('blockBtn').addEventListener('touchend', endBlock);
            document.getElementById('rollBtn').addEventListener('click', performRoll);
        }

        function initGame() {
            // Create player with combat abilities
            Game.player = {
                x: Game.canvas.width / 2,
                y: Game.canvas.height / 2,
                vx: 0,
                vy: 0,
                radius: 20,
                health: 100,
                maxHealth: 100,
                energy: 100,
                maxEnergy: 100,
                color: '#00ff00',
                speed: 5,
                
                // Combat properties
                attacking: false,
                attackCooldown: 0,
                attackAngle: 0,
                
                blocking: false,
                blockStartTime: 0,
                blockCooldown: 0,
                
                rolling: false,
                rollDirection: { x: 0, y: 0 },
                rollCooldown: 0,
                rollStartTime: 0,
                
                invulnerable: false,
                facing: 0
            };
            
            // Add player to entities
            Game.entities = [Game.player];
            
            // Spawn initial wolves
            spawnWolfPack(3);
            
            // Create some power-ups
            for (let i = 0; i < 3; i++) {
                Game.entities.push({
                    x: Math.random() * Game.canvas.width,
                    y: Math.random() * Game.canvas.height,
                    radius: 10,
                    color: '#ffff00',
                    type: 'powerup'
                });
            }
        }

        function spawnWolfPack(count) {
            for (let i = 0; i < count; i++) {
                const angle = (Math.PI * 2 * i) / count;
                const distance = 200 + Math.random() * 100;
                const wolf = new Wolf(
                    Game.player.x + Math.cos(angle) * distance,
                    Game.player.y + Math.sin(angle) * distance,
                    i === 0 // First wolf is alpha
                );
                Game.wolves.push(wolf);
            }
            updateWolfCount();
        }

        function performAttack() {
            if (Game.player.attackCooldown > 0 || Game.player.energy < COMBAT_CONFIG.ATTACK_ENERGY_COST) {
                return;
>>>>>>> 5b49fbec
            }
            
            Game.player.attacking = true;
            Game.player.attackCooldown = COMBAT_CONFIG.ATTACK_COOLDOWN;
            Game.player.energy -= COMBAT_CONFIG.ATTACK_ENERGY_COST;
            
            // Calculate attack angle based on mouse position
            const dx = Game.mouse.x - Game.player.x;
            const dy = Game.mouse.y - Game.player.y;
            Game.player.attackAngle = Math.atan2(dy, dx);
            
            // Check for hit wolves
            for (let i = Game.wolves.length - 1; i >= 0; i--) {
                const wolf = Game.wolves[i];
                const wolfDx = wolf.x - Game.player.x;
                const wolfDy = wolf.y - Game.player.y;
                const dist = Math.sqrt(wolfDx * wolfDx + wolfDy * wolfDy);
                
                if (dist <= COMBAT_CONFIG.ATTACK_RANGE + wolf.radius) {
                    const angleToWolf = Math.atan2(wolfDy, wolfDx);
                    let angleDiff = Math.abs(angleToWolf - Game.player.attackAngle);
                    if (angleDiff > Math.PI) angleDiff = 2 * Math.PI - angleDiff;
                    
                    if (angleDiff <= COMBAT_CONFIG.ATTACK_ARC / 2) {
                        if (wolf.takeDamage(COMBAT_CONFIG.ATTACK_DAMAGE)) {
                            // Wolf is dead
                            Game.wolves.splice(i, 1);
                            Game.score += 100;
                            updateScore();
                        } else {
                            // Knockback
                            wolf.vx = (wolfDx / dist) * 10;
                            wolf.vy = (wolfDy / dist) * 10;
                        }
                    }
                }
            }
            
            updateEnergy();
            
            // Visual feedback
            setTimeout(() => {
                Game.player.attacking = false;
            }, 200);
        }

        function performBlock() {
            if (Game.player.blockCooldown > 0 || Game.player.rolling) {
                return;
            }
            
            Game.player.blocking = true;
            Game.player.blockStartTime = Date.now();
        }

        function endBlock() {
            if (Game.player.blocking) {
                Game.player.blocking = false;
                Game.player.blockCooldown = COMBAT_CONFIG.BLOCK_COOLDOWN;
            }
        }

        function performRoll() {
            if (Game.player.rollCooldown > 0 || Game.player.energy < COMBAT_CONFIG.ROLL_ENERGY_COST) {
                return;
            }
            
            // Calculate roll direction based on movement or mouse
            let rollDx = 0, rollDy = 0;
            
            if (Game.keys['w'] || Game.keys['arrowup']) rollDy = -1;
            if (Game.keys['s'] || Game.keys['arrowdown']) rollDy = 1;
            if (Game.keys['a'] || Game.keys['arrowleft']) rollDx = -1;
            if (Game.keys['d'] || Game.keys['arrowright']) rollDx = 1;
            
            if (rollDx === 0 && rollDy === 0) {
                // Roll towards mouse if no movement input
                rollDx = Game.mouse.x - Game.player.x;
                rollDy = Game.mouse.y - Game.player.y;
            }
            
            const rollDist = Math.sqrt(rollDx * rollDx + rollDy * rollDy);
            if (rollDist > 0) {
                Game.player.rolling = true;
                Game.player.rollDirection.x = (rollDx / rollDist) * COMBAT_CONFIG.ROLL_DISTANCE;
                Game.player.rollDirection.y = (rollDy / rollDist) * COMBAT_CONFIG.ROLL_DISTANCE;
                Game.player.rollCooldown = COMBAT_CONFIG.ROLL_COOLDOWN;
                Game.player.rollStartTime = Date.now();
                Game.player.energy -= COMBAT_CONFIG.ROLL_ENERGY_COST;
                
                if (COMBAT_CONFIG.ROLL_INVULNERABILITY) {
                    Game.player.invulnerable = true;
                }
                
                updateEnergy();
            }
        }

        function update(deltaTime) {
            // Update player based on input
            if (!Game.player.rolling) {
                if (Game.keys['w'] || Game.keys['arrowup']) Game.player.vy = -Game.player.speed;
                else if (Game.keys['s'] || Game.keys['arrowdown']) Game.player.vy = Game.player.speed;
                else Game.player.vy *= 0.9;
                
                if (Game.keys['a'] || Game.keys['arrowleft']) Game.player.vx = -Game.player.speed;
                else if (Game.keys['d'] || Game.keys['arrowright']) Game.player.vx = Game.player.speed;
                else Game.player.vx *= 0.9;
            }
            
            // Update roll
            if (Game.player.rolling) {
                const rollProgress = (Date.now() - Game.player.rollStartTime) / COMBAT_CONFIG.ROLL_DURATION;
                if (rollProgress >= 1) {
                    Game.player.rolling = false;
                    Game.player.invulnerable = false;
                } else {
                    const rollSpeed = 1 - rollProgress;
                    Game.player.vx = Game.player.rollDirection.x * rollSpeed / 10;
                    Game.player.vy = Game.player.rollDirection.y * rollSpeed / 10;
                }
            }
            
            // Update cooldowns
            if (Game.player.attackCooldown > 0) {
                Game.player.attackCooldown -= deltaTime;
            }
            if (Game.player.blockCooldown > 0) {
                Game.player.blockCooldown -= deltaTime;
            }
            if (Game.player.rollCooldown > 0) {
                Game.player.rollCooldown -= deltaTime;
            }
            
            // Regenerate energy
            if (Game.player.energy < Game.player.maxEnergy) {
                Game.player.energy = Math.min(Game.player.maxEnergy, Game.player.energy + 0.1);
                updateEnergy();
            }
            
            // Update player position
            Game.player.x += Game.player.vx;
            Game.player.y += Game.player.vy;
            
            // Keep player within bounds
            Game.player.x = Math.max(Game.player.radius, Math.min(Game.canvas.width - Game.player.radius, Game.player.x));
            Game.player.y = Math.max(Game.player.radius, Math.min(Game.canvas.height - Game.player.radius, Game.player.y));
            
<<<<<<< HEAD
            // Mobile joystick input (handled directly by MobileControlsWASM)
            // The mobile controls send input directly to WASM engine via setJoystickInput
=======
            // Update wolves
            for (const wolf of Game.wolves) {
                wolf.update(deltaTime, Game.player, Game.wolves);
            }
>>>>>>> 5b49fbec
            
            // Update other entities
            for (let entity of Game.entities) {
                if (entity !== Game.player && entity.vx) {
                    entity.x += entity.vx;
                    entity.y += entity.vy;
                    
                    // Wrap around screen
                    if (entity.x < 0) entity.x = Game.canvas.width;
                    if (entity.x > Game.canvas.width) entity.x = 0;
                    if (entity.y < 0) entity.y = Game.canvas.height;
                    if (entity.y > Game.canvas.height) entity.y = 0;
                }
            }
            
<<<<<<< HEAD
            // Shooting (mobile handled by MobileControlsWASM attack button)
            if (Game.input.mouse.down) {
                Game.engine.playerShoot();
            }
            
            // Boost (mobile handled by MobileControlsWASM)
            if (Game.input.keys[' ']) {
                Game.engine.playerBoost();
            }
            
            // Special ability (mobile handled by MobileControlsWASM special button)
            if (Game.input.keys['q']) {
                Game.engine.playerSpecialAbility();
=======
            // Check collisions with power-ups
            for (let i = Game.entities.length - 1; i >= 0; i--) {
                const entity = Game.entities[i];
                if (entity.type === 'powerup') {
                    const dx = entity.x - Game.player.x;
                    const dy = entity.y - Game.player.y;
                    const dist = Math.sqrt(dx * dx + dy * dy);
                    
                    if (dist < Game.player.radius + entity.radius) {
                        Game.score += 50;
                        Game.player.health = Math.min(Game.player.maxHealth, Game.player.health + 20);
                        Game.player.energy = Math.min(Game.player.maxEnergy, Game.player.energy + 30);
                        updateScore();
                        updateHealth();
                        updateEnergy();
                        Game.entities.splice(i, 1);
                    }
                }
            }
            
            // Spawn new power-ups occasionally
            if (Math.random() < 0.002) {
                Game.entities.push({
                    x: Math.random() * Game.canvas.width,
                    y: Math.random() * Game.canvas.height,
                    radius: 10,
                    color: '#ffff00',
                    type: 'powerup'
                });
            }
            
            // Spawn new wolves occasionally
            if (Math.random() < 0.005 && Game.wolves.length < 10) {
                const wolf = new Wolf(
                    Math.random() * Game.canvas.width,
                    Math.random() * Game.canvas.height,
                    false
                );
                Game.wolves.push(wolf);
                updateWolfCount();
>>>>>>> 5b49fbec
            }
        }

        function render() {
            const ctx = Game.ctx;
            
            // Clear canvas
            ctx.fillStyle = '#0a0a0a';
            ctx.fillRect(0, 0, Game.canvas.width, Game.canvas.height);
            
            // Draw grid
            ctx.strokeStyle = 'rgba(100, 100, 200, 0.1)';
            ctx.lineWidth = 1;
            const gridSize = 50;
            
            for (let x = 0; x <= Game.canvas.width; x += gridSize) {
                ctx.beginPath();
                ctx.moveTo(x, 0);
                ctx.lineTo(x, Game.canvas.height);
                ctx.stroke();
            }
            
            for (let y = 0; y <= Game.canvas.height; y += gridSize) {
                ctx.beginPath();
                ctx.moveTo(0, y);
                ctx.lineTo(Game.canvas.width, y);
                ctx.stroke();
            }
            
            // Draw entities
            for (let entity of Game.entities) {
                if (entity.type !== 'player') {
                    ctx.save();
                    ctx.fillStyle = entity.color;
                    ctx.shadowBlur = 20;
                    ctx.shadowColor = entity.color;
                    ctx.beginPath();
                    ctx.arc(entity.x, entity.y, entity.radius, 0, Math.PI * 2);
                    ctx.fill();
                    ctx.restore();
                }
            }
            
            // Draw wolves
            for (const wolf of Game.wolves) {
                wolf.render(ctx);
            }
            
            // Draw player
            ctx.save();
            
            // Draw roll effect
            if (Game.player.rolling) {
                ctx.fillStyle = 'rgba(0, 255, 255, 0.3)';
                ctx.beginPath();
                ctx.arc(Game.player.x, Game.player.y, Game.player.radius * 2, 0, Math.PI * 2);
                ctx.fill();
            }
            
            // Draw block effect
            if (Game.player.blocking) {
                ctx.strokeStyle = '#00aaff';
                ctx.lineWidth = 3;
                ctx.beginPath();
                ctx.arc(Game.player.x, Game.player.y, Game.player.radius + 10, 0, Math.PI * 2);
                ctx.stroke();
            }
            
            // Draw attack effect
            if (Game.player.attacking) {
                ctx.save();
                ctx.translate(Game.player.x, Game.player.y);
                ctx.rotate(Game.player.attackAngle);
                ctx.fillStyle = 'rgba(255, 255, 0, 0.5)';
                ctx.beginPath();
                ctx.arc(0, 0, COMBAT_CONFIG.ATTACK_RANGE, 
                        -COMBAT_CONFIG.ATTACK_ARC / 2, 
                        COMBAT_CONFIG.ATTACK_ARC / 2);
                ctx.lineTo(0, 0);
                ctx.fill();
                ctx.restore();
            }
            
            // Draw player
            ctx.fillStyle = Game.player.color;
            ctx.shadowBlur = 20;
            ctx.shadowColor = Game.player.color;
            ctx.beginPath();
            ctx.arc(Game.player.x, Game.player.y, Game.player.radius, 0, Math.PI * 2);
            ctx.fill();
            
            ctx.restore();
        }

        function updateScore() {
            document.getElementById('scoreValue').textContent = Game.score;
        }

        function updateHealth() {
            document.getElementById('healthBar').style.width = Game.player.health + '%';
            if (Game.player.health <= 0) {
                alert('Game Over! Score: ' + Game.score);
                Game.running = false;
                location.reload();
            }
        }

        function updateEnergy() {
            document.getElementById('energyBar').style.width = Game.player.energy + '%';
        }

        function updateWolfCount() {
            document.getElementById('wolfCount').textContent = Game.wolves.length;
        }

        function gameLoop(currentTime) {
            if (!Game.running) return;
            
            const deltaTime = currentTime - Game.lastTime;
            Game.lastTime = currentTime;
            
            update(deltaTime);
            render();
            
            requestAnimationFrame(gameLoop);
        }

        // Start the game
        init();
    </script>
</body>
</html><|MERGE_RESOLUTION|>--- conflicted
+++ resolved
@@ -3,7 +3,7 @@
 <head>
     <meta charset="UTF-8">
     <meta name="viewport" content="width=device-width, initial-scale=1.0, user-scalable=no">
-    <title>Ultimate WASM Game Engine - Wolf AI & Combat</title>
+    <title>Ultimate WASM Game Engine - Enhanced Mobile Controls</title>
     <style>
         * {
             margin: 0;
@@ -64,59 +64,147 @@
             text-transform: uppercase;
         }
 
+        .loading-progress {
+            width: 300px;
+            height: 4px;
+            background: rgba(255, 255, 255, 0.2);
+            border-radius: 2px;
+            margin-top: 20px;
+            overflow: hidden;
+        }
+
+        .loading-bar {
+            height: 100%;
+            background: #fff;
+            border-radius: 2px;
+            width: 0%;
+            transition: width 0.3s ease;
+        }
+
+        #mainMenu {
+            position: fixed;
+            top: 0;
+            left: 0;
+            width: 100%;
+            height: 100%;
+            background: linear-gradient(135deg, #667eea 0%, #764ba2 100%);
+            display: none;
+            flex-direction: column;
+            justify-content: center;
+            align-items: center;
+            z-index: 900;
+        }
+
+        .game-title {
+            font-size: 72px;
+            font-weight: 700;
+            margin-bottom: 50px;
+            text-shadow: 0 10px 30px rgba(0, 0, 0, 0.3);
+            animation: float 3s ease-in-out infinite;
+        }
+
+        @keyframes float {
+            0%, 100% { transform: translateY(0); }
+            50% { transform: translateY(-10px); }
+        }
+
+        .menu-buttons {
+            display: flex;
+            flex-direction: column;
+            gap: 20px;
+        }
+
+        .btn {
+            padding: 18px 60px;
+            font-size: 18px;
+            font-weight: 600;
+            text-transform: uppercase;
+            letter-spacing: 2px;
+            background: rgba(255, 255, 255, 0.2);
+            color: #fff;
+            border: 2px solid #fff;
+            border-radius: 50px;
+            cursor: pointer;
+            transition: all 0.3s;
+            backdrop-filter: blur(10px);
+        }
+
+        .btn:hover {
+            background: #fff;
+            color: #764ba2;
+            transform: scale(1.05);
+            box-shadow: 0 10px 30px rgba(0, 0, 0, 0.3);
+        }
+
         #gameUI {
             position: fixed;
             top: 0;
             left: 0;
-            right: 0;
-            bottom: 0;
+            width: 100%;
+            height: 100%;
             pointer-events: none;
-            z-index: 100;
-        }
-
-        .hud {
+            display: none;
+        }
+
+        #hud {
             position: absolute;
             top: 20px;
             left: 20px;
-            display: flex;
-            flex-direction: column;
-            gap: 10px;
-        }
-
-        .score {
-            font-size: 24px;
-            font-weight: bold;
-            text-shadow: 2px 2px 4px rgba(0,0,0,0.5);
-        }
-
-        .health-bar, .energy-bar {
+            pointer-events: none;
+        }
+
+        .hud-item {
+            background: rgba(0, 0, 0, 0.7);
+            backdrop-filter: blur(10px);
+            padding: 10px 20px;
+            border-radius: 10px;
+            margin-bottom: 10px;
+            border: 1px solid rgba(255, 255, 255, 0.2);
+        }
+
+        .health-bar {
             width: 200px;
             height: 20px;
-            background: rgba(0,0,0,0.5);
-            border: 2px solid #fff;
+            background: rgba(255, 255, 255, 0.2);
             border-radius: 10px;
             overflow: hidden;
+            margin-top: 5px;
         }
 
         .health-fill {
             height: 100%;
-            background: linear-gradient(90deg, #ff0000, #ff6600);
+            background: linear-gradient(90deg, #ff6b6b, #ee5a24);
             transition: width 0.3s;
-            width: 100%;
+        }
+
+        .energy-bar {
+            width: 200px;
+            height: 20px;
+            background: rgba(255, 255, 255, 0.2);
+            border-radius: 10px;
+            overflow: hidden;
+            margin-top: 5px;
         }
 
         .energy-fill {
             height: 100%;
-            background: linear-gradient(90deg, #0099ff, #00ffff);
+            background: linear-gradient(90deg, #4834d4, #686de0);
             transition: width 0.3s;
-            width: 100%;
-        }
-
-        .combat-controls {
+        }
+
+        #score {
+            position: absolute;
+            top: 20px;
+            right: 20px;
+            font-size: 32px;
+            font-weight: 700;
+            text-shadow: 2px 2px 4px rgba(0, 0, 0, 0.5);
+        }
+
+        #minimap {
             position: absolute;
             bottom: 20px;
             right: 20px;
-<<<<<<< HEAD
             width: 200px;
             height: 200px;
             background: rgba(0, 0, 0, 0.7);
@@ -191,26 +279,10 @@
             background: radial-gradient(circle, rgba(255, 255, 255, 0.25), rgba(255, 255, 255, 0.1));
             border: 3px solid rgba(255, 255, 255, 0.4);
             border-radius: 50%;
-=======
-            display: flex;
-            gap: 10px;
-            pointer-events: all;
-        }
-
-        .combat-btn {
-            width: 60px;
-            height: 60px;
-            border-radius: 50%;
-            background: rgba(255, 255, 255, 0.2);
-            border: 2px solid #fff;
-            color: #fff;
-            font-size: 24px;
->>>>>>> 5b49fbec
             display: flex;
             flex-direction: column;
             align-items: center;
             justify-content: center;
-<<<<<<< HEAD
             color: white;
             font-weight: bold;
             font-size: 10px;
@@ -279,61 +351,103 @@
             bottom: 90px;
             background: radial-gradient(circle, rgba(200, 100, 255, 0.35), rgba(150, 50, 255, 0.15));
             border-color: rgba(200, 100, 255, 0.5);
-=======
-            cursor: pointer;
-            transition: all 0.2s;
-        }
-
-        .combat-btn:hover {
-            background: rgba(255, 255, 255, 0.3);
-            transform: scale(1.1);
-        }
-
-        .combat-btn:active {
-            transform: scale(0.95);
->>>>>>> 5b49fbec
-        }
-
-        .combat-btn.cooldown {
-            opacity: 0.5;
-            cursor: not-allowed;
-        }
-
-        .wolf-indicator {
+        }
+
+        #pauseMenu {
+            position: fixed;
+            top: 50%;
+            left: 50%;
+            transform: translate(-50%, -50%);
+            background: rgba(0, 0, 0, 0.9);
+            padding: 40px;
+            border-radius: 20px;
+            backdrop-filter: blur(20px);
+            display: none;
+            z-index: 1000;
+            border: 2px solid rgba(255, 255, 255, 0.2);
+        }
+
+        #performanceStats {
             position: absolute;
-            top: 20px;
-            right: 20px;
+            top: 10px;
+            left: 50%;
+            transform: translateX(-50%);
             background: rgba(0, 0, 0, 0.7);
-            padding: 10px 15px;
+            padding: 10px;
             border-radius: 5px;
-            font-size: 14px;
-        }
-
-        .wolf-count {
-            color: #ff6b6b;
-            font-weight: bold;
+            font-family: monospace;
+            font-size: 12px;
+            display: none;
+        }
+
+        .perf-stat {
+            display: inline-block;
+            margin: 0 10px;
+        }
+
+        @media (max-width: 768px) {
+            #mobileControls {
+                display: block;
+            }
+            
+            .game-title {
+                font-size: 48px;
+            }
+            
+            .btn {
+                padding: 15px 40px;
+                font-size: 16px;
+            }
         }
     </style>
 </head>
 <body>
+    <canvas id="gameCanvas"></canvas>
+    
+    <!-- Loading Screen -->
     <div id="loadingScreen">
         <div class="loader"></div>
-        <div class="loading-text">Loading WASM Engine...</div>
+        <div class="loading-text">Loading WASM Engine</div>
+        <div class="loading-progress">
+            <div class="loading-bar" id="loadingBar"></div>
+        </div>
     </div>
-
-    <canvas id="gameCanvas"></canvas>
-
-    <div id="gameUI" style="display: none;">
-        <div class="hud">
-            <div class="score">Score: <span id="scoreValue">0</span></div>
-            <div class="health-bar">
-                <div class="health-fill" id="healthBar"></div>
+    
+    <!-- Main Menu -->
+    <div id="mainMenu">
+        <h1 class="game-title">WASM ULTIMATE</h1>
+        <div class="menu-buttons">
+            <button class="btn" onclick="Game.start('campaign')">Campaign</button>
+            <button class="btn" onclick="Game.start('survival')">Survival</button>
+            <button class="btn" onclick="Game.start('multiplayer')">Multiplayer</button>
+            <button class="btn" onclick="Game.start('sandbox')">Sandbox</button>
+            <button class="btn" onclick="Game.showSettings()">Settings</button>
+        </div>
+    </div>
+    
+    <!-- Game UI -->
+    <div id="gameUI">
+        <!-- HUD -->
+        <div id="hud">
+            <div class="hud-item">
+                <div>Health</div>
+                <div class="health-bar">
+                    <div class="health-fill" id="healthBar" style="width: 100%"></div>
+                </div>
             </div>
-            <div class="energy-bar">
-                <div class="energy-fill" id="energyBar"></div>
+            <div class="hud-item">
+                <div>Energy</div>
+                <div class="energy-bar">
+                    <div class="energy-fill" id="energyBar" style="width: 100%"></div>
+                </div>
+            </div>
+            <div class="hud-item">
+                <div>Wave: <span id="waveNum">1</span></div>
+            </div>
+            <div class="hud-item">
+                <div>Enemies: <span id="enemyCount">0</span></div>
             </div>
         </div>
-<<<<<<< HEAD
         
         <!-- Score -->
         <div id="score">0</div>
@@ -376,26 +490,25 @@
                 <span class="icon">✨</span>
                 SPECIAL
             </button>
-=======
-
-        <div class="wolf-indicator">
-            Wolves: <span class="wolf-count" id="wolfCount">0</span>
-        </div>
-
-        <div class="combat-controls">
-            <div class="combat-btn" id="attackBtn" title="Attack (K)">⚔️</div>
-            <div class="combat-btn" id="blockBtn" title="Block (L)">🛡️</div>
-            <div class="combat-btn" id="rollBtn" title="Roll (M)">💨</div>
->>>>>>> 5b49fbec
         </div>
     </div>
-
+    
+    <!-- Pause Menu -->
+    <div id="pauseMenu">
+        <h2>PAUSED</h2>
+        <button class="btn" onclick="Game.resume()">Resume</button>
+        <button class="btn" onclick="Game.restart()">Restart</button>
+        <button class="btn" onclick="Game.quit()">Quit</button>
+    </div>
+    
+    <!-- Load WASM and Game Scripts -->
     <script type="module">
-        // Game state
-        const Game = {
+        // Game namespace
+        window.Game = {
+            wasmModule: null,
+            engine: null,
             canvas: null,
             ctx: null,
-<<<<<<< HEAD
             minimap: null,
             minimapCtx: null,
             mobileControls: null,
@@ -421,292 +534,41 @@
             particles: [],
             powerups: [],
             obstacles: [],
-=======
-            running: false,
->>>>>>> 5b49fbec
             score: 0,
-            entities: [],
-            wolves: [],
-            player: null,
-            lastTime: 0,
-            keys: {},
-            mouse: { x: 0, y: 0, down: false },
-            wasmModule: null,
-            engine: null,
-            useWasm: false
+            wave: 1
         };
-
-        // Combat configuration
-        const COMBAT_CONFIG = {
-            // Attack settings
-            ATTACK_RANGE: 60,
-            ATTACK_ARC: Math.PI / 3,
-            ATTACK_DAMAGE: 30,
-            ATTACK_COOLDOWN: 400,
-            ATTACK_ENERGY_COST: 10,
-            
-            // Block settings
-            BLOCK_DURATION: 2000,
-            BLOCK_COOLDOWN: 500,
-            BLOCK_DAMAGE_REDUCTION: 0.7,
-            PERFECT_BLOCK_WINDOW: 150,
-            PERFECT_BLOCK_STUN: 1500,
-            
-            // Roll settings
-            ROLL_DISTANCE: 75,
-            ROLL_DURATION: 300,
-            ROLL_COOLDOWN: 800,
-            ROLL_INVULNERABILITY: true,
-            ROLL_ENERGY_COST: 15
-        };
-
-        // Wolf AI configuration
-        const WOLF_CONFIG = {
-            BASE_SPEED: 2.5,
-            SPRINT_SPEED: 4.0,
-            DETECTION_RANGE: 200,
-            ATTACK_RANGE: 40,
-            LUNGE_DISTANCE: 100,
-            LUNGE_SPEED: 6,
-            HEALTH: 50,
-            DAMAGE: 15,
-            PACK_BONUS: 0.15
-        };
-
-        // Wolf states
-        const WolfState = {
-            IDLE: 'idle',
-            PATROL: 'patrol',
-            STALKING: 'stalking',
-            LUNGING: 'lunging',
-            ATTACKING: 'attacking',
-            RETREATING: 'retreating'
-        };
-
-        // Wolf AI Class
-        class Wolf {
-            constructor(x, y, isAlpha = false) {
-                this.x = x;
-                this.y = y;
-                this.vx = 0;
-                this.vy = 0;
-                this.radius = isAlpha ? 18 : 15;
-                this.health = isAlpha ? WOLF_CONFIG.HEALTH * 1.5 : WOLF_CONFIG.HEALTH;
-                this.maxHealth = this.health;
-                this.damage = isAlpha ? WOLF_CONFIG.DAMAGE * 1.2 : WOLF_CONFIG.DAMAGE;
-                this.speed = WOLF_CONFIG.BASE_SPEED;
-                this.state = WolfState.PATROL;
-                this.isAlpha = isAlpha;
-                this.color = isAlpha ? '#ff4444' : '#cc0000';
-                this.target = null;
-                this.patrolTarget = this.generatePatrolTarget();
-                this.lungeCooldown = 0;
-                this.attackCooldown = 0;
-                this.stateTimer = 0;
-            }
-
-            generatePatrolTarget() {
-                const angle = Math.random() * Math.PI * 2;
-                const distance = 100 + Math.random() * 200;
-                return {
-                    x: this.x + Math.cos(angle) * distance,
-                    y: this.y + Math.sin(angle) * distance
-                };
-            }
-
-            update(deltaTime, player, otherWolves) {
-                // Update cooldowns
-                if (this.lungeCooldown > 0) this.lungeCooldown -= deltaTime;
-                if (this.attackCooldown > 0) this.attackCooldown -= deltaTime;
-                if (this.stateTimer > 0) this.stateTimer -= deltaTime;
-
-                // Check distance to player
-                const dx = player.x - this.x;
-                const dy = player.y - this.y;
-                const distToPlayer = Math.sqrt(dx * dx + dy * dy);
-
-                // State machine
-                switch (this.state) {
-                    case WolfState.PATROL:
-                        this.patrol(deltaTime);
-                        if (distToPlayer < WOLF_CONFIG.DETECTION_RANGE) {
-                            this.state = WolfState.STALKING;
-                            this.target = player;
-                        }
-                        break;
-
-                    case WolfState.STALKING:
-                        this.stalk(deltaTime, player, otherWolves);
-                        if (distToPlayer < WOLF_CONFIG.LUNGE_DISTANCE && this.lungeCooldown <= 0) {
-                            this.startLunge(player);
-                        } else if (distToPlayer > WOLF_CONFIG.DETECTION_RANGE * 1.5) {
-                            this.state = WolfState.PATROL;
-                            this.target = null;
-                        }
-                        break;
-
-                    case WolfState.LUNGING:
-                        this.performLunge(deltaTime);
-                        if (this.stateTimer <= 0) {
-                            this.state = WolfState.ATTACKING;
-                            this.stateTimer = 500;
-                        }
-                        break;
-
-                    case WolfState.ATTACKING:
-                        if (distToPlayer < WOLF_CONFIG.ATTACK_RANGE && this.attackCooldown <= 0) {
-                            this.attack(player);
-                        }
-                        if (this.stateTimer <= 0) {
-                            this.state = WolfState.RETREATING;
-                            this.stateTimer = 1000;
-                        }
-                        break;
-
-                    case WolfState.RETREATING:
-                        this.retreat(deltaTime, player);
-                        if (this.stateTimer <= 0) {
-                            this.state = WolfState.STALKING;
-                        }
-                        break;
-                }
-
-                // Update position
-                this.x += this.vx;
-                this.y += this.vy;
-
-                // Apply friction
-                this.vx *= 0.95;
-                this.vy *= 0.95;
-
-                // Keep within bounds
-                this.x = Math.max(this.radius, Math.min(Game.canvas.width - this.radius, this.x));
-                this.y = Math.max(this.radius, Math.min(Game.canvas.height - this.radius, this.y));
-            }
-
-            patrol(deltaTime) {
-                const dx = this.patrolTarget.x - this.x;
-                const dy = this.patrolTarget.y - this.y;
-                const dist = Math.sqrt(dx * dx + dy * dy);
-
-                if (dist < 20) {
-                    this.patrolTarget = this.generatePatrolTarget();
-                } else {
-                    this.vx = (dx / dist) * this.speed * 0.5;
-                    this.vy = (dy / dist) * this.speed * 0.5;
-                }
-            }
-
-            stalk(deltaTime, player, otherWolves) {
-                const dx = player.x - this.x;
-                const dy = player.y - this.y;
-                const dist = Math.sqrt(dx * dx + dy * dy);
-
-                // Circle around the player
-                if (dist > WOLF_CONFIG.ATTACK_RANGE * 3) {
-                    // Move closer
-                    this.vx = (dx / dist) * this.speed;
-                    this.vy = (dy / dist) * this.speed;
-                } else {
-                    // Circle around
-                    const perpX = -dy / dist;
-                    const perpY = dx / dist;
-                    const circleDirection = Math.random() < 0.02 ? -1 : 1;
-                    
-                    this.vx = (dx / dist * 0.3 + perpX * 0.7 * circleDirection) * this.speed;
-                    this.vy = (dy / dist * 0.3 + perpY * 0.7 * circleDirection) * this.speed;
-                }
-
-                // Pack coordination - spread out
-                for (const wolf of otherWolves) {
-                    if (wolf !== this) {
-                        const wolfDx = wolf.x - this.x;
-                        const wolfDy = wolf.y - this.y;
-                        const wolfDist = Math.sqrt(wolfDx * wolfDx + wolfDy * wolfDy);
-                        
-                        if (wolfDist < 50 && wolfDist > 0) {
-                            // Repel from other wolves to avoid clustering
-                            this.vx -= (wolfDx / wolfDist) * 2;
-                            this.vy -= (wolfDy / wolfDist) * 2;
-                        }
-                    }
-                }
-            }
-
-            startLunge(player) {
-                const dx = player.x - this.x;
-                const dy = player.y - this.y;
-                const dist = Math.sqrt(dx * dx + dy * dy);
-                
-                this.state = WolfState.LUNGING;
-                this.vx = (dx / dist) * WOLF_CONFIG.LUNGE_SPEED;
-                this.vy = (dy / dist) * WOLF_CONFIG.LUNGE_SPEED;
-                this.lungeCooldown = 2000;
-                this.stateTimer = 300;
-            }
-
-            performLunge(deltaTime) {
-                // Lunge momentum carries the wolf forward
-                // Velocity is already set in startLunge
-            }
-
-            attack(player) {
-                if (!player.invulnerable && !player.rolling) {
-                    let damage = this.damage;
-                    
-                    if (player.blocking) {
-                        damage *= (1 - COMBAT_CONFIG.BLOCK_DAMAGE_REDUCTION);
-                        // Check for perfect block
-                        if (Date.now() - player.blockStartTime < COMBAT_CONFIG.PERFECT_BLOCK_WINDOW) {
-                            damage = 0;
-                            this.stun(COMBAT_CONFIG.PERFECT_BLOCK_STUN);
-                        }
-                    }
-                    
-                    player.health -= damage;
-                    this.attackCooldown = 1500;
-                    updateHealth();
-                }
-            }
-
-            retreat(deltaTime, player) {
-                const dx = this.x - player.x;
-                const dy = this.y - player.y;
-                const dist = Math.sqrt(dx * dx + dy * dy);
-                
-                if (dist > 0) {
-                    this.vx = (dx / dist) * this.speed * 0.8;
-                    this.vy = (dy / dist) * this.speed * 0.8;
-                }
-            }
-
-            stun(duration) {
-                this.state = WolfState.RETREATING;
-                this.stateTimer = duration;
-                this.vx *= -0.5;
-                this.vy *= -0.5;
-            }
-
-            takeDamage(damage) {
-                this.health -= damage;
-                if (this.health <= 0) {
-                    return true; // Wolf is dead
-                }
-                return false;
-            }
-
-            render(ctx) {
-                ctx.save();
-                
-                // Draw wolf body
-                ctx.fillStyle = this.color;
-                ctx.shadowBlur = 10;
-                ctx.shadowColor = this.color;
-                ctx.beginPath();
-                ctx.arc(this.x, this.y, this.radius, 0, Math.PI * 2);
-                ctx.fill();
-                
-<<<<<<< HEAD
+        
+        // Initialize WASM
+        async function initWASM() {
+            try {
+                updateLoading(10, 'Loading WASM module...');
+                
+                // Try to load the WASM module
+                const module = await import('./public/game_engine.js');
+                updateLoading(30, 'Initializing WASM...');
+                
+                // Initialize the WASM module properly
+                const GameEngineModule = module.default;
+                Game.wasmModule = await GameEngineModule();
+                updateLoading(50, 'Creating game engine...');
+                
+                // Create game engine instance
+                Game.engine = new Game.wasmModule.GameEngine(1920, 1080);
+                updateLoading(70, 'Setting up renderer...');
+                
+                // Initialize canvas
+                Game.canvas = document.getElementById('gameCanvas');
+                Game.ctx = Game.canvas.getContext('2d', {
+                    alpha: false,
+                    desynchronized: true
+                });
+                
+                Game.minimap = document.getElementById('minimap');
+                Game.minimapCtx = Game.minimap.getContext('2d');
+                
+                resizeCanvas();
+                updateLoading(90, 'Finalizing...');
+                
                 // Setup input handlers
                 setupInput();
                 
@@ -714,89 +576,74 @@
                 Game.mobileControls = new MobileControlsWASM(Game.canvas, Game.engine);
                 
                 updateLoading(100, 'Ready!');
-=======
-                // Draw eyes
-                ctx.fillStyle = '#ffff00';
-                ctx.shadowBlur = 5;
-                ctx.shadowColor = '#ffff00';
-                const eyeOffset = this.radius * 0.3;
-                ctx.beginPath();
-                ctx.arc(this.x - eyeOffset, this.y - eyeOffset, 2, 0, Math.PI * 2);
-                ctx.arc(this.x + eyeOffset, this.y - eyeOffset, 2, 0, Math.PI * 2);
-                ctx.fill();
->>>>>>> 5b49fbec
-                
-                // Draw health bar
-                if (this.health < this.maxHealth) {
-                    ctx.fillStyle = 'rgba(255, 0, 0, 0.7)';
-                    ctx.fillRect(this.x - this.radius, this.y - this.radius - 10, this.radius * 2, 4);
-                    ctx.fillStyle = 'rgba(0, 255, 0, 0.7)';
-                    ctx.fillRect(this.x - this.radius, this.y - this.radius - 10, 
-                                (this.radius * 2) * (this.health / this.maxHealth), 4);
-                }
-                
-                // Draw alpha indicator
-                if (this.isAlpha) {
-                    ctx.strokeStyle = '#ffaa00';
-                    ctx.lineWidth = 2;
-                    ctx.beginPath();
-                    ctx.arc(this.x, this.y, this.radius + 5, 0, Math.PI * 2);
-                    ctx.stroke();
-                }
-                
-                ctx.restore();
-            }
-        }
-
-        // Initialize game
-        async function init() {
+                
+                // Show main menu
+                setTimeout(() => {
+                    document.getElementById('loadingScreen').style.opacity = '0';
+                    setTimeout(() => {
+                        document.getElementById('loadingScreen').style.display = 'none';
+                        document.getElementById('mainMenu').style.display = 'flex';
+                    }, 500);
+                }, 500);
+                
+                console.log('✅ WASM Engine initialized successfully');
+                return true;
+                
+            } catch (error) {
+                console.error('Failed to initialize WASM:', error);
+                // Fallback to JavaScript implementation
+                loadFallback();
+                return false;
+            }
+        }
+        
+        // Update loading progress
+        function updateLoading(percent, text) {
+            document.getElementById('loadingBar').style.width = percent + '%';
+            if (text) {
+                document.querySelector('.loading-text').textContent = text;
+            }
+        }
+        
+        // Fallback to JavaScript if WASM fails
+        async function loadFallback() {
+            updateLoading(50, 'Loading JavaScript fallback...');
+            
             try {
-                // Setup canvas
-                Game.canvas = document.getElementById('gameCanvas');
-                Game.ctx = Game.canvas.getContext('2d');
-                
-                // Resize canvas
-                resizeCanvas();
-                window.addEventListener('resize', resizeCanvas);
-                
-                // Setup input
-                setupInput();
-                
-                // Try to load WASM module
-                try {
-                    const module = await import('./public/game_engine.js');
-                    const GameEngineModule = module.default;
-                    Game.wasmModule = await GameEngineModule();
-                    Game.engine = new Game.wasmModule.GameEngine(Game.canvas.width, Game.canvas.height);
-                    Game.useWasm = true;
-                    console.log('✅ WASM module loaded successfully');
-                } catch (error) {
-                    console.warn('WASM module not available, using JavaScript fallback:', error);
-                    Game.useWasm = false;
-                }
-                
-                // Initialize game entities
-                initGame();
-                
-                // Hide loading screen
+                // Load the unified game script
+                await loadScript('public/unified-game-wasm.js');
+                await loadScript('public/visual-effects.js');
+                await loadScript('public/wolf-ai.js');
+                
+                updateLoading(100, 'Ready!');
+                
                 setTimeout(() => {
                     document.getElementById('loadingScreen').style.display = 'none';
-                    document.getElementById('gameUI').style.display = 'block';
-                    Game.running = true;
-                    requestAnimationFrame(gameLoop);
+                    document.getElementById('mainMenu').style.display = 'flex';
                 }, 500);
                 
+                console.log('✅ JavaScript fallback loaded');
             } catch (error) {
-                console.error('Failed to initialize game:', error);
-                alert('Failed to initialize game. Please refresh the page.');
-            }
-        }
-
+                console.error('Failed to load fallback:', error);
+            }
+        }
+        
+        // Load script helper
+        function loadScript(src) {
+            return new Promise((resolve, reject) => {
+                const script = document.createElement('script');
+                script.src = src;
+                script.onload = resolve;
+                script.onerror = reject;
+                document.body.appendChild(script);
+            });
+        }
+        
+        // Resize canvas
         function resizeCanvas() {
             Game.canvas.width = window.innerWidth;
             Game.canvas.height = window.innerHeight;
         }
-<<<<<<< HEAD
         
         // Setup input handlers
         // Mobile Controls Class with WASM Integration
@@ -1059,52 +906,33 @@
             }
         }
         
-=======
-
->>>>>>> 5b49fbec
         function setupInput() {
             // Keyboard
             window.addEventListener('keydown', (e) => {
-                Game.keys[e.key.toLowerCase()] = true;
-                
-                // Combat controls
-                switch(e.key.toLowerCase()) {
-                    case 'k':
-                        performAttack();
-                        break;
-                    case 'l':
-                        performBlock();
-                        break;
-                    case 'm':
-                        performRoll();
-                        break;
-                }
-                
-                if (e.key === ' ') e.preventDefault();
+                Game.input.keys[e.key.toLowerCase()] = true;
+                
+                if (e.key === 'Escape' && Game.running) {
+                    Game.togglePause();
+                }
             });
             
             window.addEventListener('keyup', (e) => {
-                Game.keys[e.key.toLowerCase()] = false;
-                
-                if (e.key.toLowerCase() === 'l') {
-                    endBlock();
-                }
+                Game.input.keys[e.key.toLowerCase()] = false;
             });
             
             // Mouse
             Game.canvas.addEventListener('mousemove', (e) => {
-                Game.mouse.x = e.clientX;
-                Game.mouse.y = e.clientY;
+                Game.input.mouse.x = e.clientX;
+                Game.input.mouse.y = e.clientY;
             });
             
             Game.canvas.addEventListener('mousedown', () => {
-                Game.mouse.down = true;
+                Game.input.mouse.down = true;
             });
             
             Game.canvas.addEventListener('mouseup', () => {
-                Game.mouse.down = false;
+                Game.input.mouse.down = false;
             });
-<<<<<<< HEAD
 
         }
 
@@ -1125,280 +953,162 @@
             // Show performance stats in debug mode
             if (window.location.hash === '#debug') {
                 document.getElementById('performanceStats').style.display = 'block';
-=======
-            
-            // Touch
-            Game.canvas.addEventListener('touchstart', (e) => {
-                e.preventDefault();
-                const touch = e.touches[0];
-                Game.mouse.x = touch.clientX;
-                Game.mouse.y = touch.clientY;
-                Game.mouse.down = true;
-            });
-            
-            Game.canvas.addEventListener('touchmove', (e) => {
-                e.preventDefault();
-                const touch = e.touches[0];
-                Game.mouse.x = touch.clientX;
-                Game.mouse.y = touch.clientY;
-            });
-            
-            Game.canvas.addEventListener('touchend', (e) => {
-                e.preventDefault();
-                Game.mouse.down = false;
-            });
-            
-            // Combat button controls
-            document.getElementById('attackBtn').addEventListener('click', performAttack);
-            document.getElementById('blockBtn').addEventListener('mousedown', performBlock);
-            document.getElementById('blockBtn').addEventListener('mouseup', endBlock);
-            document.getElementById('blockBtn').addEventListener('touchstart', performBlock);
-            document.getElementById('blockBtn').addEventListener('touchend', endBlock);
-            document.getElementById('rollBtn').addEventListener('click', performRoll);
-        }
-
+            }
+            
+            initGame();
+            gameLoop();
+        };
+        
+        // Initialize game
         function initGame() {
-            // Create player with combat abilities
-            Game.player = {
-                x: Game.canvas.width / 2,
-                y: Game.canvas.height / 2,
-                vx: 0,
-                vy: 0,
-                radius: 20,
-                health: 100,
-                maxHealth: 100,
-                energy: 100,
-                maxEnergy: 100,
-                color: '#00ff00',
-                speed: 5,
-                
-                // Combat properties
-                attacking: false,
-                attackCooldown: 0,
-                attackAngle: 0,
-                
-                blocking: false,
-                blockStartTime: 0,
-                blockCooldown: 0,
-                
-                rolling: false,
-                rollDirection: { x: 0, y: 0 },
-                rollCooldown: 0,
-                rollStartTime: 0,
-                
-                invulnerable: false,
-                facing: 0
-            };
-            
-            // Add player to entities
-            Game.entities = [Game.player];
-            
-            // Spawn initial wolves
-            spawnWolfPack(3);
-            
-            // Create some power-ups
-            for (let i = 0; i < 3; i++) {
-                Game.entities.push({
-                    x: Math.random() * Game.canvas.width,
-                    y: Math.random() * Game.canvas.height,
-                    radius: 10,
-                    color: '#ffff00',
-                    type: 'powerup'
-                });
-            }
-        }
-
-        function spawnWolfPack(count) {
-            for (let i = 0; i < count; i++) {
-                const angle = (Math.PI * 2 * i) / count;
-                const distance = 200 + Math.random() * 100;
-                const wolf = new Wolf(
-                    Game.player.x + Math.cos(angle) * distance,
-                    Game.player.y + Math.sin(angle) * distance,
-                    i === 0 // First wolf is alpha
-                );
-                Game.wolves.push(wolf);
-            }
-            updateWolfCount();
-        }
-
-        function performAttack() {
-            if (Game.player.attackCooldown > 0 || Game.player.energy < COMBAT_CONFIG.ATTACK_ENERGY_COST) {
-                return;
->>>>>>> 5b49fbec
-            }
-            
-            Game.player.attacking = true;
-            Game.player.attackCooldown = COMBAT_CONFIG.ATTACK_COOLDOWN;
-            Game.player.energy -= COMBAT_CONFIG.ATTACK_ENERGY_COST;
-            
-            // Calculate attack angle based on mouse position
-            const dx = Game.mouse.x - Game.player.x;
-            const dy = Game.mouse.y - Game.player.y;
-            Game.player.attackAngle = Math.atan2(dy, dx);
-            
-            // Check for hit wolves
-            for (let i = Game.wolves.length - 1; i >= 0; i--) {
-                const wolf = Game.wolves[i];
-                const wolfDx = wolf.x - Game.player.x;
-                const wolfDy = wolf.y - Game.player.y;
-                const dist = Math.sqrt(wolfDx * wolfDx + wolfDy * wolfDy);
-                
-                if (dist <= COMBAT_CONFIG.ATTACK_RANGE + wolf.radius) {
-                    const angleToWolf = Math.atan2(wolfDy, wolfDx);
-                    let angleDiff = Math.abs(angleToWolf - Game.player.attackAngle);
-                    if (angleDiff > Math.PI) angleDiff = 2 * Math.PI - angleDiff;
-                    
-                    if (angleDiff <= COMBAT_CONFIG.ATTACK_ARC / 2) {
-                        if (wolf.takeDamage(COMBAT_CONFIG.ATTACK_DAMAGE)) {
-                            // Wolf is dead
-                            Game.wolves.splice(i, 1);
-                            Game.score += 100;
-                            updateScore();
-                        } else {
-                            // Knockback
-                            wolf.vx = (wolfDx / dist) * 10;
-                            wolf.vy = (wolfDy / dist) * 10;
-                        }
-                    }
-                }
-            }
-            
-            updateEnergy();
-            
-            // Visual feedback
-            setTimeout(() => {
-                Game.player.attacking = false;
-            }, 200);
-        }
-
-        function performBlock() {
-            if (Game.player.blockCooldown > 0 || Game.player.rolling) {
-                return;
-            }
-            
-            Game.player.blocking = true;
-            Game.player.blockStartTime = Date.now();
-        }
-
-        function endBlock() {
-            if (Game.player.blocking) {
-                Game.player.blocking = false;
-                Game.player.blockCooldown = COMBAT_CONFIG.BLOCK_COOLDOWN;
-            }
-        }
-
-        function performRoll() {
-            if (Game.player.rollCooldown > 0 || Game.player.energy < COMBAT_CONFIG.ROLL_ENERGY_COST) {
-                return;
-            }
-            
-            // Calculate roll direction based on movement or mouse
-            let rollDx = 0, rollDy = 0;
-            
-            if (Game.keys['w'] || Game.keys['arrowup']) rollDy = -1;
-            if (Game.keys['s'] || Game.keys['arrowdown']) rollDy = 1;
-            if (Game.keys['a'] || Game.keys['arrowleft']) rollDx = -1;
-            if (Game.keys['d'] || Game.keys['arrowright']) rollDx = 1;
-            
-            if (rollDx === 0 && rollDy === 0) {
-                // Roll towards mouse if no movement input
-                rollDx = Game.mouse.x - Game.player.x;
-                rollDy = Game.mouse.y - Game.player.y;
-            }
-            
-            const rollDist = Math.sqrt(rollDx * rollDx + rollDy * rollDy);
-            if (rollDist > 0) {
-                Game.player.rolling = true;
-                Game.player.rollDirection.x = (rollDx / rollDist) * COMBAT_CONFIG.ROLL_DISTANCE;
-                Game.player.rollDirection.y = (rollDy / rollDist) * COMBAT_CONFIG.ROLL_DISTANCE;
-                Game.player.rollCooldown = COMBAT_CONFIG.ROLL_COOLDOWN;
-                Game.player.rollStartTime = Date.now();
-                Game.player.energy -= COMBAT_CONFIG.ROLL_ENERGY_COST;
-                
-                if (COMBAT_CONFIG.ROLL_INVULNERABILITY) {
-                    Game.player.invulnerable = true;
-                }
-                
-                updateEnergy();
-            }
-        }
-
-        function update(deltaTime) {
-            // Update player based on input
-            if (!Game.player.rolling) {
-                if (Game.keys['w'] || Game.keys['arrowup']) Game.player.vy = -Game.player.speed;
-                else if (Game.keys['s'] || Game.keys['arrowdown']) Game.player.vy = Game.player.speed;
-                else Game.player.vy *= 0.9;
-                
-                if (Game.keys['a'] || Game.keys['arrowleft']) Game.player.vx = -Game.player.speed;
-                else if (Game.keys['d'] || Game.keys['arrowright']) Game.player.vx = Game.player.speed;
-                else Game.player.vx *= 0.9;
-            }
-            
-            // Update roll
-            if (Game.player.rolling) {
-                const rollProgress = (Date.now() - Game.player.rollStartTime) / COMBAT_CONFIG.ROLL_DURATION;
-                if (rollProgress >= 1) {
-                    Game.player.rolling = false;
-                    Game.player.invulnerable = false;
+            if (!Game.engine) return;
+            
+            // Clear existing entities
+            Game.engine.clearEntities();
+            
+            // Create player
+            Game.player = Game.engine.createPlayer(Game.canvas.width / 2, Game.canvas.height / 2);
+            
+            // Spawn initial enemies based on mode
+            if (Game.mode === 'survival') {
+                spawnWave(1);
+            } else if (Game.mode === 'campaign') {
+                loadLevel(1);
+            } else if (Game.mode === 'sandbox') {
+                // Sandbox mode - spawn some test entities
+                for (let i = 0; i < 5; i++) {
+                    Game.engine.createPowerUp(
+                        Math.random() * Game.canvas.width,
+                        Math.random() * Game.canvas.height,
+                        Math.floor(Math.random() * 4)
+                    );
+                }
+            }
+        }
+        
+        // Spawn wave
+        function spawnWave(waveNum) {
+            const enemyCount = 5 + waveNum * 2;
+            
+            for (let i = 0; i < enemyCount; i++) {
+                const angle = (Math.PI * 2 * i) / enemyCount;
+                const dist = 300 + Math.random() * 200;
+                const x = Game.canvas.width / 2 + Math.cos(angle) * dist;
+                const y = Game.canvas.height / 2 + Math.sin(angle) * dist;
+                
+                if (Math.random() > 0.7 && waveNum > 3) {
+                    // Spawn wolf
+                    Game.engine.createWolf(x, y, waveNum > 10);
                 } else {
-                    const rollSpeed = 1 - rollProgress;
-                    Game.player.vx = Game.player.rollDirection.x * rollSpeed / 10;
-                    Game.player.vy = Game.player.rollDirection.y * rollSpeed / 10;
-                }
-            }
-            
-            // Update cooldowns
-            if (Game.player.attackCooldown > 0) {
-                Game.player.attackCooldown -= deltaTime;
-            }
-            if (Game.player.blockCooldown > 0) {
-                Game.player.blockCooldown -= deltaTime;
-            }
-            if (Game.player.rollCooldown > 0) {
-                Game.player.rollCooldown -= deltaTime;
-            }
-            
-            // Regenerate energy
-            if (Game.player.energy < Game.player.maxEnergy) {
-                Game.player.energy = Math.min(Game.player.maxEnergy, Game.player.energy + 0.1);
-                updateEnergy();
-            }
-            
-            // Update player position
-            Game.player.x += Game.player.vx;
-            Game.player.y += Game.player.vy;
-            
-            // Keep player within bounds
-            Game.player.x = Math.max(Game.player.radius, Math.min(Game.canvas.width - Game.player.radius, Game.player.x));
-            Game.player.y = Math.max(Game.player.radius, Math.min(Game.canvas.height - Game.player.radius, Game.player.y));
-            
-<<<<<<< HEAD
+                    // Spawn regular enemy
+                    Game.engine.createEnemy(x, y);
+                }
+            }
+            
+            // Add obstacles
+            if (waveNum > 2) {
+                for (let i = 0; i < waveNum; i++) {
+                    Game.engine.createObstacle(
+                        Math.random() * Game.canvas.width,
+                        Math.random() * Game.canvas.height,
+                        30 + Math.random() * 20,
+                        Math.random() > 0.5
+                    );
+                }
+            }
+            
+            document.getElementById('waveNum').textContent = waveNum;
+        }
+        
+        // Load level
+        function loadLevel(levelNum) {
+            // Campaign mode level loading
+            console.log(`Loading level ${levelNum}`);
+        }
+        
+        // Game loop
+        function gameLoop(timestamp) {
+            if (!Game.running) return;
+            
+            // Calculate delta time
+            const deltaTime = timestamp - Game.stats.lastTime;
+            Game.stats.lastTime = timestamp;
+            
+            // Update performance stats
+            Game.stats.frames++;
+            if (timestamp - Game.stats.fpsTime >= 1000) {
+                Game.stats.fps = Game.stats.frames;
+                Game.stats.frames = 0;
+                Game.stats.fpsTime = timestamp;
+                updateStats();
+            }
+            
+            if (!Game.paused) {
+                // Update game
+                const wasmStart = performance.now();
+                update(deltaTime);
+                Game.stats.wasmTime = performance.now() - wasmStart;
+                
+                // Render
+                render();
+            }
+            
+            requestAnimationFrame(gameLoop);
+        }
+        
+        // Update game
+        function update(dt) {
+            if (!Game.engine) return;
+            
+            // Handle input
+            handleInput();
+            
+            // Update WASM engine
+            Game.engine.update(dt / 1000);
+            
+            // Check collisions
+            Game.engine.checkCollisions();
+            
+            // Get entity count
+            const entities = Game.engine.getAllEntities();
+            Game.stats.entities = entities.length;
+            
+            // Update HUD
+            updateHUD();
+            
+            // Check wave completion
+            if (Game.mode === 'survival') {
+                const enemies = entities.filter(e => e.type === 'enemy' || e.type === 'wolf');
+                if (enemies.length === 0) {
+                    Game.wave++;
+                    spawnWave(Game.wave);
+                }
+                document.getElementById('enemyCount').textContent = enemies.length;
+            }
+        }
+        
+        // Handle input
+        function handleInput() {
+            if (!Game.engine) return;
+            
+            // Movement
+            let dx = 0, dy = 0;
+            
+            if (Game.input.keys['w'] || Game.input.keys['arrowup']) dy = -1;
+            if (Game.input.keys['s'] || Game.input.keys['arrowdown']) dy = 1;
+            if (Game.input.keys['a'] || Game.input.keys['arrowleft']) dx = -1;
+            if (Game.input.keys['d'] || Game.input.keys['arrowright']) dx = 1;
+            
             // Mobile joystick input (handled directly by MobileControlsWASM)
             // The mobile controls send input directly to WASM engine via setJoystickInput
-=======
-            // Update wolves
-            for (const wolf of Game.wolves) {
-                wolf.update(deltaTime, Game.player, Game.wolves);
-            }
->>>>>>> 5b49fbec
-            
-            // Update other entities
-            for (let entity of Game.entities) {
-                if (entity !== Game.player && entity.vx) {
-                    entity.x += entity.vx;
-                    entity.y += entity.vy;
-                    
-                    // Wrap around screen
-                    if (entity.x < 0) entity.x = Game.canvas.width;
-                    if (entity.x > Game.canvas.width) entity.x = 0;
-                    if (entity.y < 0) entity.y = Game.canvas.height;
-                    if (entity.y > Game.canvas.height) entity.y = 0;
-                }
-            }
-            
-<<<<<<< HEAD
+            
+            // Aim
+            const aimX = Game.input.mouse.x - Game.canvas.width / 2;
+            const aimY = Game.input.mouse.y - Game.canvas.height / 2;
+            
+            // Update player input
+            Game.engine.updatePlayerInput(dx, dy, aimX, aimY);
+            
             // Shooting (mobile handled by MobileControlsWASM attack button)
             if (Game.input.mouse.down) {
                 Game.engine.playerShoot();
@@ -1412,51 +1122,10 @@
             // Special ability (mobile handled by MobileControlsWASM special button)
             if (Game.input.keys['q']) {
                 Game.engine.playerSpecialAbility();
-=======
-            // Check collisions with power-ups
-            for (let i = Game.entities.length - 1; i >= 0; i--) {
-                const entity = Game.entities[i];
-                if (entity.type === 'powerup') {
-                    const dx = entity.x - Game.player.x;
-                    const dy = entity.y - Game.player.y;
-                    const dist = Math.sqrt(dx * dx + dy * dy);
-                    
-                    if (dist < Game.player.radius + entity.radius) {
-                        Game.score += 50;
-                        Game.player.health = Math.min(Game.player.maxHealth, Game.player.health + 20);
-                        Game.player.energy = Math.min(Game.player.maxEnergy, Game.player.energy + 30);
-                        updateScore();
-                        updateHealth();
-                        updateEnergy();
-                        Game.entities.splice(i, 1);
-                    }
-                }
-            }
-            
-            // Spawn new power-ups occasionally
-            if (Math.random() < 0.002) {
-                Game.entities.push({
-                    x: Math.random() * Game.canvas.width,
-                    y: Math.random() * Game.canvas.height,
-                    radius: 10,
-                    color: '#ffff00',
-                    type: 'powerup'
-                });
-            }
-            
-            // Spawn new wolves occasionally
-            if (Math.random() < 0.005 && Game.wolves.length < 10) {
-                const wolf = new Wolf(
-                    Math.random() * Game.canvas.width,
-                    Math.random() * Game.canvas.height,
-                    false
-                );
-                Game.wolves.push(wolf);
-                updateWolfCount();
->>>>>>> 5b49fbec
-            }
-        }
-
+            }
+        }
+        
+        // Render game
         function render() {
             const ctx = Game.ctx;
             
@@ -1465,10 +1134,29 @@
             ctx.fillRect(0, 0, Game.canvas.width, Game.canvas.height);
             
             // Draw grid
+            drawGrid();
+            
+            if (!Game.engine) return;
+            
+            // Get all entities
+            const entities = Game.engine.getAllEntities();
+            
+            // Render entities
+            entities.forEach(entity => {
+                renderEntity(entity);
+            });
+            
+            // Render minimap
+            renderMinimap(entities);
+        }
+        
+        // Draw grid
+        function drawGrid() {
+            const ctx = Game.ctx;
             ctx.strokeStyle = 'rgba(100, 100, 200, 0.1)';
             ctx.lineWidth = 1;
+            
             const gridSize = 50;
-            
             for (let x = 0; x <= Game.canvas.width; x += gridSize) {
                 ctx.beginPath();
                 ctx.moveTo(x, 0);
@@ -1482,107 +1170,171 @@
                 ctx.lineTo(Game.canvas.width, y);
                 ctx.stroke();
             }
-            
-            // Draw entities
-            for (let entity of Game.entities) {
-                if (entity.type !== 'player') {
+        }
+        
+        // Render entity
+        function renderEntity(entity) {
+            const ctx = Game.ctx;
+            
+            ctx.save();
+            ctx.translate(entity.x, entity.y);
+            
+            switch (entity.type) {
+                case 'player':
+                    ctx.fillStyle = '#00ff00';
+                    ctx.shadowBlur = 20;
+                    ctx.shadowColor = '#00ff00';
+                    ctx.beginPath();
+                    ctx.arc(0, 0, 20, 0, Math.PI * 2);
+                    ctx.fill();
+                    break;
+                    
+                case 'enemy':
+                    ctx.fillStyle = '#ff0000';
+                    ctx.shadowBlur = 15;
+                    ctx.shadowColor = '#ff0000';
+                    ctx.beginPath();
+                    ctx.arc(0, 0, 15, 0, Math.PI * 2);
+                    ctx.fill();
+                    break;
+                    
+                case 'wolf':
+                    ctx.fillStyle = entity.isAlpha ? '#ff00ff' : '#ff8800';
+                    ctx.shadowBlur = 20;
+                    ctx.shadowColor = ctx.fillStyle;
+                    ctx.beginPath();
+                    ctx.moveTo(-15, -10);
+                    ctx.lineTo(15, 0);
+                    ctx.lineTo(-15, 10);
+                    ctx.closePath();
+                    ctx.fill();
+                    break;
+                    
+                case 'projectile':
+                    ctx.fillStyle = '#ffff00';
+                    ctx.shadowBlur = 10;
+                    ctx.shadowColor = '#ffff00';
+                    ctx.beginPath();
+                    ctx.arc(0, 0, 5, 0, Math.PI * 2);
+                    ctx.fill();
+                    break;
+                    
+                case 'powerup':
+                    const colors = ['#00ffff', '#ff00ff', '#ffff00', '#00ff00'];
+                    ctx.fillStyle = colors[entity.powerType || 0];
+                    ctx.shadowBlur = 20;
+                    ctx.shadowColor = ctx.fillStyle;
                     ctx.save();
-                    ctx.fillStyle = entity.color;
-                    ctx.shadowBlur = 20;
-                    ctx.shadowColor = entity.color;
+                    ctx.rotate(Date.now() * 0.002);
+                    ctx.fillRect(-10, -10, 20, 20);
+                    ctx.restore();
+                    break;
+                    
+                case 'obstacle':
+                    ctx.fillStyle = entity.destructible ? '#666666' : '#333333';
                     ctx.beginPath();
-                    ctx.arc(entity.x, entity.y, entity.radius, 0, Math.PI * 2);
+                    ctx.arc(0, 0, entity.radius || 30, 0, Math.PI * 2);
                     ctx.fill();
-                    ctx.restore();
-                }
-            }
-            
-            // Draw wolves
-            for (const wolf of Game.wolves) {
-                wolf.render(ctx);
-            }
-            
-            // Draw player
-            ctx.save();
-            
-            // Draw roll effect
-            if (Game.player.rolling) {
-                ctx.fillStyle = 'rgba(0, 255, 255, 0.3)';
-                ctx.beginPath();
-                ctx.arc(Game.player.x, Game.player.y, Game.player.radius * 2, 0, Math.PI * 2);
-                ctx.fill();
-            }
-            
-            // Draw block effect
-            if (Game.player.blocking) {
-                ctx.strokeStyle = '#00aaff';
-                ctx.lineWidth = 3;
-                ctx.beginPath();
-                ctx.arc(Game.player.x, Game.player.y, Game.player.radius + 10, 0, Math.PI * 2);
-                ctx.stroke();
-            }
-            
-            // Draw attack effect
-            if (Game.player.attacking) {
-                ctx.save();
-                ctx.translate(Game.player.x, Game.player.y);
-                ctx.rotate(Game.player.attackAngle);
-                ctx.fillStyle = 'rgba(255, 255, 0, 0.5)';
-                ctx.beginPath();
-                ctx.arc(0, 0, COMBAT_CONFIG.ATTACK_RANGE, 
-                        -COMBAT_CONFIG.ATTACK_ARC / 2, 
-                        COMBAT_CONFIG.ATTACK_ARC / 2);
-                ctx.lineTo(0, 0);
-                ctx.fill();
-                ctx.restore();
-            }
-            
-            // Draw player
-            ctx.fillStyle = Game.player.color;
-            ctx.shadowBlur = 20;
-            ctx.shadowColor = Game.player.color;
-            ctx.beginPath();
-            ctx.arc(Game.player.x, Game.player.y, Game.player.radius, 0, Math.PI * 2);
-            ctx.fill();
+                    if (entity.destructible) {
+                        ctx.strokeStyle = '#999999';
+                        ctx.lineWidth = 2;
+                        ctx.stroke();
+                    }
+                    break;
+            }
             
             ctx.restore();
         }
-
-        function updateScore() {
-            document.getElementById('scoreValue').textContent = Game.score;
-        }
-
-        function updateHealth() {
-            document.getElementById('healthBar').style.width = Game.player.health + '%';
-            if (Game.player.health <= 0) {
-                alert('Game Over! Score: ' + Game.score);
-                Game.running = false;
-                location.reload();
-            }
-        }
-
-        function updateEnergy() {
-            document.getElementById('energyBar').style.width = Game.player.energy + '%';
-        }
-
-        function updateWolfCount() {
-            document.getElementById('wolfCount').textContent = Game.wolves.length;
-        }
-
-        function gameLoop(currentTime) {
-            if (!Game.running) return;
-            
-            const deltaTime = currentTime - Game.lastTime;
-            Game.lastTime = currentTime;
-            
-            update(deltaTime);
-            render();
-            
-            requestAnimationFrame(gameLoop);
-        }
-
-        // Start the game
-        init();
+        
+        // Render minimap
+        function renderMinimap(entities) {
+            const ctx = Game.minimapCtx;
+            const scale = 0.1;
+            
+            // Clear minimap
+            ctx.fillStyle = 'rgba(0, 0, 0, 0.5)';
+            ctx.fillRect(0, 0, 200, 200);
+            
+            // Draw entities on minimap
+            entities.forEach(entity => {
+                const x = (entity.x * scale * 200) / Game.canvas.width;
+                const y = (entity.y * scale * 200) / Game.canvas.height;
+                
+                ctx.fillStyle = entity.type === 'player' ? '#00ff00' :
+                               entity.type === 'enemy' ? '#ff0000' :
+                               entity.type === 'wolf' ? '#ff8800' : '#666666';
+                
+                ctx.fillRect(x - 1, y - 1, 2, 2);
+            });
+        }
+        
+        // Update HUD
+        function updateHUD() {
+            if (!Game.engine) return;
+            
+            const player = Game.engine.getPlayerState();
+            if (player) {
+                document.getElementById('healthBar').style.width = player.health + '%';
+                document.getElementById('energyBar').style.width = player.energy + '%';
+            }
+            
+            document.getElementById('score').textContent = Game.score;
+        }
+        
+        // Update stats
+        function updateStats() {
+            document.getElementById('fps').textContent = Game.stats.fps;
+            document.getElementById('ms').textContent = (1000 / Game.stats.fps).toFixed(1);
+            document.getElementById('wasmMs').textContent = Game.stats.wasmTime.toFixed(1);
+            document.getElementById('entities').textContent = Game.stats.entities;
+        }
+        
+        // Toggle pause
+        Game.togglePause = function() {
+            Game.paused = !Game.paused;
+            document.getElementById('pauseMenu').style.display = Game.paused ? 'block' : 'none';
+        };
+        
+        // Resume game
+        Game.resume = function() {
+            Game.paused = false;
+            document.getElementById('pauseMenu').style.display = 'none';
+        };
+        
+        // Restart game
+        Game.restart = function() {
+            Game.resume();
+            initGame();
+        };
+        
+        // Quit game
+        Game.quit = function() {
+            Game.running = false;
+            Game.paused = false;
+            document.getElementById('pauseMenu').style.display = 'none';
+            document.getElementById('gameUI').style.display = 'none';
+            document.getElementById('mobileControls').style.display = 'none';
+            document.getElementById('mainMenu').style.display = 'flex';
+        };
+        
+        // Show settings
+        Game.showSettings = function() {
+            alert('Settings panel coming soon!');
+        };
+        
+        // Check if mobile
+        function isMobile() {
+            return /Android|webOS|iPhone|iPad|iPod|BlackBerry|IEMobile|Opera Mini/i.test(navigator.userAgent);
+        }
+        
+        // Handle resize
+        window.addEventListener('resize', resizeCanvas);
+        
+        // Prevent context menu
+        document.addEventListener('contextmenu', (e) => e.preventDefault());
+        
+        // Initialize on load
+        window.addEventListener('DOMContentLoaded', initWASM);
     </script>
 </body>
 </html>