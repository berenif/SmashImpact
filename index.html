<!doctype html>
<html lang="en">
<head>
  <meta charset="utf-8" />
  <meta name="viewport" content="width=device-width, initial-scale=1" />
  <meta http-equiv="X-UA-Compatible" content="IE=edge" />
  <meta name="format-detection" content="telephone=no" />
  <meta name="apple-mobile-web-app-capable" content="yes" />
  <meta name="apple-mobile-web-app-status-bar-style" content="default" />
  <title>P2P LAN Webapp - Playable Tag</title>
  <style>
    :root { font-family: system-ui, -apple-system, Segoe UI, Roboto, Helvetica, Arial, sans-serif; }
    body { margin: 0; background:#0f1220; color:#e8ecff; display:grid; grid-template-columns: 360px 1fr; height: 100vh; }
    aside { border-right: 1px solid #2a2f4a; padding: 16px; overflow:auto; }
    main { display:grid; grid-template-rows: auto 1fr; }
    h1 { font-size: 18px; margin: 0 0 12px; }
    h2 { font-size: 15px; margin: 16px 0 8px; }
    .box { background:#151936; border:1px solid #2a2f4a; border-radius:12px; padding:12px; }
    textarea, input { width:100%; background:#0f1129; color:#e8ecff; border:1px solid #2a2f4a; border-radius:8px; padding:8px; }
    button { cursor:pointer; border:1px solid #2a2f4a; background:#1a1f3f; color:#e8ecff; border-radius:8px; padding:8px 10px; }
    button:disabled { opacity: .6; cursor: not-allowed; }
    .row { display:flex; gap:8px; align-items:center; }
    .mono { font-family: ui-monospace, SFMono-Regular, Menlo, Consolas, "Liberation Mono", monospace; }
    .small { font-size: 12px; opacity:.9; }
    canvas { width:100%; height:100%; background:#0b0e1a; display:block; }
    .tag { display:inline-block; padding:2px 8px; border-radius:999px; border:1px solid #2a2f4a; background:#121630; font-size:12px; }
    .ok { color:#00d084; }
    .warn { color:#ffc24b; }
    .bad { color:#ff4d4f; }
    .muted { color:#aab2ff; }
    .grid { display:grid; gap:10px; }
    .qr-modal{position:fixed;inset:0;display:none;align-items:center;justify-content:center;background:rgba(0,0,0,.6);z-index:50}
    .qr-modal.show{display:flex}
    .qr-card{background:#fff;border-radius:12px;padding:20px;max-width:400px;width:100%;box-shadow:0 20px 40px rgba(0,0,0,.3)}
    .qr-hint{margin-top:16px;gap:12px}
    .qr-hint .small{font-size:12px;color:#666}

    /* Scanning overlay styles */
    .scan-container {
      position: relative;
      width: 100%;
      max-width: 360px;
      margin: 0 auto;
    }

    .scan-overlay {
      position: absolute;
      top: 0;
      left: 0;
      right: 0;
      bottom: 0;
      pointer-events: none;
    }

    .scan-frame {
      position: absolute;
      top: 50%;
      left: 50%;
      transform: translate(-50%, -50%);
      width: 80%;
      max-width: 180px;
      aspect-ratio: 1 / 1;
      border: 2px solid rgba(255, 255, 255, 0.8);
      border-radius: 12px;
    }

    .scan-corner {
      position: absolute;
      width: 15%;
      height: 15%;
      border: 3px solid #00ff00;
    }

    .scan-corner-tl {
      top: -3px;
      left: -3px;
      border-right: none;
      border-bottom: none;
      border-top-left-radius: 8px;
    }

    .scan-corner-tr {
      top: -3px;
      right: -3px;
      border-left: none;
      border-bottom: none;
      border-top-right-radius: 8px;
    }

    .scan-corner-bl {
      bottom: -3px;
      left: -3px;
      border-right: none;
      border-top: none;
      border-bottom-left-radius: 8px;
    }

    .scan-corner-br {
      bottom: -3px;
      right: -3px;
      border-left: none;
      border-top: none;
      border-bottom-right-radius: 8px;
    }

    .scan-line {
      position: absolute;
      top: 0;
      left: 0;
      right: 0;
      height: 2px;
      background: linear-gradient(90deg, transparent, #00ff00, transparent);
      animation: scanMove 2s linear infinite;
    }

    @keyframes scanMove {
      0% { top: 0; }
      100% { top: 100%; }
    }

    .scan-status {
      position: absolute;
      bottom: -40px;
      left: 50%;
      transform: translateX(-50%);
      background: rgba(0, 0, 0, 0.8);
      color: white;
      padding: 8px 16px;
      border-radius: 20px;
      font-size: 14px;
      white-space: nowrap;
      pointer-events: auto;
    }

    .scan-status.detecting {
      background: rgba(0, 255, 0, 0.8);
      color: white;
    }

    .scan-status.success {
      background: rgba(0, 255, 0, 0.9);
      color: white;
      animation: pulse 0.5s ease-in-out;
    }

    @keyframes pulse {
      0%, 100% { transform: translateX(-50%) scale(1); }
      50% { transform: translateX(-50%) scale(1.1); }
    }

    /* Highlight detected QR code */
    .scan-frame.detected {
      border-color: #00ff00;
      box-shadow: 0 0 20px rgba(0, 255, 0, 0.6);
    }

    .scan-frame.detected .scan-corner {
      border-color: #00ff00;
      box-shadow: 0 0 10px rgba(0, 255, 0, 0.8);
    }

    /* Quick Connect Modal Styles */
    .quick-connect-card {
      max-width: 600px;
      width: 90vw;
    }

    .quick-connect-header {
      text-align: center;
      margin-bottom: 20px;
    }

    .quick-connect-header h3 {
      margin: 0 0 8px 0;
      color: #333;
    }

    .quick-connect-content {
      display: grid;
      grid-template-columns: 1fr 1fr;
      gap: 20px;
      margin-bottom: 20px;
    }

    .offer-section, .answer-section {
      text-align: center;
    }

    .offer-section h4, .answer-section h4 {
      margin: 0 0 12px 0;
      color: #555;
      font-size: 16px;
    }

    .quick-connect-status {
      display: flex;
      justify-content: space-between;
      margin-bottom: 20px;
      padding: 16px;
      background: #f8f9fa;
      border-radius: 8px;
    }

    .status-step {
      display: flex;
      flex-direction: column;
      align-items: center;
      text-align: center;
      flex: 1;
      position: relative;
    }

    .status-step:not(:last-child)::after {
      content: '';
      position: absolute;
      top: 20px;
      right: -50%;
      width: 100%;
      height: 2px;
      background: #e9ecef;
      z-index: 1;
    }

    .status-step.active::after {
      background: #007cba;
    }

    .step-number {
      width: 40px;
      height: 40px;
      border-radius: 50%;
      background: #e9ecef;
      color: #6c757d;
      display: flex;
      align-items: center;
      justify-content: center;
      font-weight: bold;
      margin-bottom: 8px;
      z-index: 2;
      position: relative;
    }

    .status-step.active .step-number {
      background: #007cba;
      color: white;
    }

    .status-step.completed .step-number {
      background: #28a745;
      color: white;
    }

    .step-text {
      font-size: 12px;
      color: #6c757d;
      max-width: 80px;
      line-height: 1.2;
    }

    .status-step.active .step-text {
      color: #007cba;
      font-weight: 500;
    }

    .status-step.completed .step-text {
      color: #28a745;
    }

    /* Responsive design for mobile */
    @media (max-width: 768px) {
      .quick-connect-content {
        grid-template-columns: 1fr;
        gap: 16px;
      }
      
      .quick-connect-status {
        flex-direction: column;
        gap: 16px;
      }
      
      .status-step:not(:last-child)::after {
        display: none;
      }
    }
    
    /* Cross-browser compatibility improvements */
    * { box-sizing: border-box; }
    
    /* Fallback for browsers that don't support CSS Grid */
    @supports not (display: grid) {
      body { display: flex; }
      aside { flex: 0 0 360px; }
      main { flex: 1; display: flex; flex-direction: column; }
    }
    
    /* Vendor prefixes for better browser support */
    button { 
      -webkit-appearance: none;
      -moz-appearance: none;
      appearance: none;
      -webkit-user-select: none;
      -moz-user-select: none;
      -ms-user-select: none;
      user-select: none;
    }
    
    textarea, input { 
      -webkit-appearance: none;
      -moz-appearance: none;
      appearance: none;
    }
    
    /* Smooth scrolling for better UX */
    html { scroll-behavior: smooth; }
    
    /* Better focus indicators for accessibility */
    button:focus, textarea:focus, input:focus { 
      outline: 2px solid #4a9eff; 
      outline-offset: 2px;
    }
    
    /* High contrast mode support */
    @media (prefers-contrast: high) {
      .box { border-width: 2px; }
      button { border-width: 2px; }
    }
    
    /* Reduced motion support */
    @media (prefers-reduced-motion: reduce) {
      * { animation-duration: 0.01ms !important; animation-iteration-count: 1 !important; transition-duration: 0.01ms !important; }
    }
  </style>
</head>
<body>
  <aside>
    <h1>P2P over LAN, pure browser</h1>
    <div class="small muted box" style="margin-bottom:10px">
      Two roles. Host creates an offer, peer pastes it and returns an answer. No server, copy paste or QR only. Same Wi‑Fi is ideal.
    </div>

    <div class="grid">
      <section class="box">
        <h2>Host (create offer)</h2>
        <div class="row">
          <button id="btnHostStart">Create Offer</button>
          <button id="btnQuickConnect">🚀 Quick Connect</button>
        </div>
        <div class="row">
          <button id="btnCopyOffer" disabled>Copy</button>
          <button id="btnQrOffer" disabled>Show QR</button>
        </div>
        <div class="row">
          <input id="offerOut" placeholder="Offer will appear here" readonly />
        </div>
        <div class="row">
          <button id="btnApplyAnswer" disabled>Apply Answer</button>
          <button id="btnScanAnswer" disabled>Scan Answer</button>
        </div>
        <div class="row">
          <input id="answerIn" placeholder="Paste or scan answer here" />
        </div>
        <div class="small muted" id="hostState">idle</div>
      </section>

      <section class="box">
        <h2>Peer (join offer)</h2>
        <div class="row">
          <button id="btnPeerStart">Ready to Join</button>
          <button id="btnScanHost">📱 Scan Host</button>
        </div>
        <div class="row">
          <input id="offerIn" placeholder="Paste or scan offer here" />
        </div>
        <div class="row">
          <button id="btnApplyOffer" disabled>Apply Offer</button>
          <button id="btnScanOffer" disabled>Scan Offer</button>
        </div>
        <div class="row">
          <button id="btnCopyAnswer" disabled>Copy</button>
          <button id="btnQrAnswer" disabled>Show QR</button>
        </div>
        <div class="row">
          <input id="answerOut" placeholder="Answer will appear here" readonly />
        </div>
        <div class="small muted" id="peerState">idle</div>
      </section>

      <section class="box">
        <h2>Status</h2>
        <div class="small mono" id="status">Not connected</div>
        <div class="small mono" id="latency"></div>
      </section>

      <section class="box">
        <h2>Chat, debug</h2>
        <div class="row">
          <input id="chatInput" placeholder="Type a message" />
          <button id="chatSend" disabled>Send</button>
        </div>
        <pre id="log" class="small mono" style="white-space:pre-wrap"></pre>
      </section>

      <section class="box">
        <h2>Diagnostics</h2>
        <div class="row">
          <button id="btnRunTests">Run checks</button>
          <button id="btnTestScan">Test Scan Setup</button>
          <span class="small muted">Quick sanity tests log below</span>
        </div>
      </section>

      <section class="box">
        <h2>How to play</h2>
        <div class="small muted">
          Simple tag. Move with <span class="kbd">WASD</span> or arrows. If you are IT and touch the other player you score and roles swap. First to 10 wins or highest score when the timer ends.
        </div>
      </section>
    </div>
  </aside>

  <main>
    <div class="row" style="padding:10px; gap:16px; align-items:center; border-bottom:1px solid #2a2f4a;">
      <div>Game</div>
      <div class="small muted">You are <span id="meTag" class="tag">not joined</span>, move with WASD or arrows</div>
      <div class="row" style="margin-left:auto; gap:8px">
        <button id="btnStartGame" disabled>Start</button>
        <button id="btnResetGame" disabled>Reset</button>
      </div>
    </div>
    <canvas id="game"></canvas>

    <div id="qrModal" class="qr-modal">
      <div class="qr-card">
        <canvas id="qrCanvas" width="360" height="360"></canvas>
        <div class="row qr-hint" style="justify-content:space-between">
          <span class="small muted">Scan with your camera, copy the text</span>
          <button id="qrClose">Close</button>
        </div>
      </div>
    </div>
    <div id="scanModal" class="qr-modal">
      <div class="qr-card">
        <div class="scan-container">
          <video id="scanVideo" autoplay playsinline muted></video>
          <div class="scan-overlay">
            <div class="scan-frame">
              <div class="scan-corner scan-corner-tl"></div>
              <div class="scan-corner scan-corner-tr"></div>
              <div class="scan-corner scan-corner-bl"></div>
              <div class="scan-corner scan-corner-br"></div>
              <div class="scan-line"></div>
            </div>
            <div class="scan-status">Point camera at QR code</div>
          </div>
        </div>
        <div class="row qr-hint" style="justify-content:space-between">
          <span class="small muted">Point at QR. It will auto-fill.</span>
          <button id="scanClose">Close</button>
        </div>
      </div>
    </div>
<<<<<<< HEAD
    
    <!-- Quick Connect Modal -->
    <div id="quickConnectModal" class="qr-modal">
      <div class="qr-card quick-connect-card">
        <div class="quick-connect-header">
          <h3>🚀 Quick Connect</h3>
          <p class="small muted">Show this QR to peer, then wait for their answer</p>
        </div>
        
        <div class="quick-connect-content">
          <!-- Offer QR Section -->
          <div class="offer-section">
            <h4>Your Offer QR</h4>
            <canvas id="quickConnectOfferQR" width="200" height="200"></canvas>
          </div>
          
          <!-- Answer Scanning Section -->
          <div class="answer-section">
            <h4>Waiting for Answer...</h4>
            <div class="scan-container">
              <video id="quickConnectScanVideo" autoplay playsinline muted></video>
              <div class="scan-overlay">
                <div class="scan-frame">
                  <div class="scan-corner scan-corner-tl"></div>
                  <div class="scan-corner scan-corner-tr"></div>
                  <div class="scan-corner scan-corner-bl"></div>
                  <div class="scan-corner scan-corner-br"></div>
                  <div class="scan-line"></div>
                </div>
                <div class="scan-status">Waiting for peer's answer QR...</div>
              </div>
            </div>
          </div>
        </div>
        
        <div class="quick-connect-status" id="quickConnectStatus">
          <div class="status-step active">
            <span class="step-number">1</span>
            <span class="step-text">Show offer QR to peer</span>
          </div>
          <div class="status-step">
            <span class="step-number">2</span>
            <span class="step-text">Peer scans and creates answer</span>
          </div>
          <div class="status-step">
            <span class="step-number">3</span>
            <span class="step-text">Peer shows answer QR</span>
          </div>
          <div class="status-step">
            <span class="step-number">4</span>
            <span class="step-text">Auto-connect when answer detected</span>
          </div>
        </div>
        
        <div class="row qr-hint" style="justify-content:space-between">
          <span class="small muted">Connection will be established automatically</span>
          <button id="quickConnectClose">Cancel</button>
=======
    <div id="roleModal" class="qr-modal show">
      <div class="qr-card" style="text-align:center">
        <h2>Select Role</h2>
        <div class="row" style="justify-content:center; gap:16px;">
          <button id="chooseHost">Host</button>
          <button id="choosePlayer">Player</button>
>>>>>>> 54955c97
        </div>
      </div>
    </div>
  </main>

<script src="./vendor/qrcode.js"></script>

<!-- Add QR Scanner library for cross-browser compatibility -->
<script src="./vendor/jsqr.js"></script>

<script>
// Ensure QR library is loaded before proceeding
if (typeof window.qrcode !== 'function') {
  console.error('QR library failed to load');
  // Fallback QR implementation
  window.qrcode = function(typeNumber, errorCorrectLevel) {
    console.warn('Using fallback QR implementation');
    return {
      addData: function(data) { this.data = data; },
      make: function() { this.made = true; },
      getModuleCount: function() { return 21; },
      isDark: function(row, col) { 
        // Simple fallback pattern
        return (row + col) % 2 === 0; 
      }
    };
  };
}

// Cross-browser camera access compatibility
function getMediaDevices() {
  return navigator.mediaDevices || 
         navigator.getUserMedia || 
         navigator.webkitGetUserMedia || 
         navigator.mozGetUserMedia || 
         navigator.msGetUserMedia;
}

function getUserMedia(constraints) {
  const mediaDevices = getMediaDevices();
  
  if (mediaDevices && mediaDevices.getUserMedia) {
    return mediaDevices.getUserMedia(constraints);
  }
  
  // Fallback for older browsers
  if (navigator.getUserMedia) {
    return new Promise((resolve, reject) => {
      navigator.getUserMedia(constraints, resolve, reject);
    });
  }
  
  if (navigator.webkitGetUserMedia) {
    return new Promise((resolve, reject) => {
      navigator.webkitGetUserMedia(constraints, resolve, reject);
    });
  }
  
  if (navigator.mozGetUserMedia) {
    return new Promise((resolve, reject) => {
      navigator.mozGetUserMedia(constraints, resolve, reject);
    });
  }
  
  throw new Error('Camera access not supported in this browser');
}

// Browser compatibility checks and polyfills
function checkBrowserCompatibility() {
  const issues = [];
  
  // Check WebRTC support
  if (!window.RTCPeerConnection && !window.webkitRTCPeerConnection && !window.mozRTCPeerConnection) {
    issues.push('WebRTC not supported - RTCPeerConnection missing');
  }
  
  // Check canvas support
  if (!document.createElement('canvas').getContext) {
    issues.push('Canvas not supported');
  }
  
  // Check for modern JavaScript features
  if (!window.Promise) {
    issues.push('Promises not supported');
  }
  
  // Check for performance.now() with fallback
  if (!window.performance || !window.performance.now) {
    window.performance = window.performance || {};
    window.performance.now = window.performance.now || function() {
      return Date.now();
    };
  }
  
  // Check for requestAnimationFrame with fallback
  if (!window.requestAnimationFrame) {
    window.requestAnimationFrame = window.requestAnimationFrame || function(callback) {
      return setTimeout(callback, 1000 / 60);
    };
    window.cancelAnimationFrame = window.cancelAnimationFrame || function(id) {
      clearTimeout(id);
    };
  }
  
  // Check for devicePixelRatio
  if (!window.devicePixelRatio) {
    window.devicePixelRatio = 1;
  }
  
  // Check for camera access
  if (!getMediaDevices()) {
    issues.push('Camera access not supported');
  }
  
  if (issues.length > 0) {
    const warning = document.createElement('div');
    warning.style.cssText = 'position:fixed;top:0;left:0;right:0;background:#ff4d4f;color:white;padding:10px;text-align:center;z-index:1000;font-family:system-ui;';
    warning.innerHTML = '<strong>Browser Compatibility Issues:</strong> ' + issues.join(', ');
    document.body.appendChild(warning);
  }
}

// Run compatibility check after DOM is ready
if (document.readyState === 'loading') {
  document.addEventListener('DOMContentLoaded', checkBrowserCompatibility);
} else {
  checkBrowserCompatibility();
}

// Add error handling for unhandled promise rejections
window.addEventListener('unhandledrejection', function(event) {
  console.error('Unhandled promise rejection:', event.reason);
  // Optionally show user-friendly error message
});

// Add error handling for global errors
window.addEventListener('error', function(event) {
  console.error('Global error:', event.error);
});

// Ensure QR library is ready before loading modules
function loadModules() {
  if (typeof window.qrcode === 'function') {
    console.log('QR library ready, loading modules...');
    // Load the main module
    const script = document.createElement('script');
    script.type = 'module';
    script.src = './src/main.js';
    script.onerror = function() {
      console.error('Failed to load main.js module');
    };
    document.head.appendChild(script);
  } else {
    console.warn('QR library not ready, retrying...');
    setTimeout(loadModules, 100);
  }
}

// Start loading modules after a short delay to ensure everything is ready
setTimeout(loadModules, 200);
</script>
</body>
</html><|MERGE_RESOLUTION|>--- conflicted
+++ resolved
@@ -459,7 +459,6 @@
         </div>
       </div>
     </div>
-<<<<<<< HEAD
     
     <!-- Quick Connect Modal -->
     <div id="quickConnectModal" class="qr-modal">
@@ -517,14 +516,20 @@
         <div class="row qr-hint" style="justify-content:space-between">
           <span class="small muted">Connection will be established automatically</span>
           <button id="quickConnectClose">Cancel</button>
-=======
-    <div id="roleModal" class="qr-modal show">
+        </div>
+      </div>
+    </div>
+    
+    <!-- Role Selection Modal -->
+    <div id="roleModal" class="qr-modal">
       <div class="qr-card" style="text-align:center">
         <h2>Select Role</h2>
         <div class="row" style="justify-content:center; gap:16px;">
           <button id="chooseHost">Host</button>
           <button id="choosePlayer">Player</button>
->>>>>>> 54955c97
+        </div>
+        <div class="row" style="justify-content:center; margin-top:16px;">
+          <button id="btnQuickConnectFromRole">🚀 Quick Connect</button>
         </div>
       </div>
     </div>
