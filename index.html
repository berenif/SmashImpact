<!doctype html>
<html lang="en">
<head>
  <meta charset="utf-8" />
  <meta name="viewport" content="width=device-width, initial-scale=1" />
  <meta http-equiv="X-UA-Compatible" content="IE=edge" />
  <meta name="format-detection" content="telephone=no" />
  <meta name="apple-mobile-web-app-capable" content="yes" />
  <meta name="apple-mobile-web-app-status-bar-style" content="default" />
  <title>P2P LAN Webapp - Playable Tag</title>
  <style>
    :root { font-family: system-ui, -apple-system, Segoe UI, Roboto, Helvetica, Arial, sans-serif; }
    body { margin: 0; background:#0f1220; color:#e8ecff; display:grid; grid-template-columns: 360px 1fr; height: 100vh; }
    aside { border-right: 1px solid #2a2f4a; padding: 16px; overflow:auto; }
    main { display:grid; grid-template-rows: auto 1fr; }
    h1 { font-size: 18px; margin: 0 0 12px; }
    h2 { font-size: 15px; margin: 16px 0 8px; }
    .box { background:#151936; border:1px solid #2a2f4a; border-radius:12px; padding:12px; }
    textarea, input { width:100%; background:#0f1129; color:#e8ecff; border:1px solid #2a2f4a; border-radius:8px; padding:8px; }
    button { cursor:pointer; border:1px solid #2a2f4a; background:#1a1f3f; color:#e8ecff; border-radius:8px; padding:8px 10px; }
    button:disabled { opacity: .6; cursor: not-allowed; }
    .row { display:flex; gap:8px; align-items:center; }
    .mono { font-family: ui-monospace, SFMono-Regular, Menlo, Consolas, "Liberation Mono", monospace; }
    .small { font-size: 12px; opacity:.9; }
    canvas { width:100%; height:100%; background:#0b0e1a; display:block; }
    .tag { display:inline-block; padding:2px 8px; border-radius:999px; border:1px solid #2a2f4a; background:#121630; font-size:12px; }
    .ok { color:#00d084; }
    .warn { color:#ffc24b; }
    .bad { color:#ff4d4f; }
    .muted { color:#aab2ff; }
    .grid { display:grid; gap:10px; }
    .qr-modal{position:fixed;inset:0;display:none;align-items:center;justify-content:center;background:rgba(0,0,0,.6);z-index:50}
    .qr-modal.show{display:flex}
    .qr-card{background:#151936;border:1px solid #2a2f4a;border-radius:12px;padding:16px;box-shadow:0 10px 40px rgba(0,0,0,.4)}
    .qr-hint{margin-top:8px}
    .qr-card video{width:360px;max-width:90vw;border-radius:8px;background:#000}
    .kbd { font-family: ui-monospace, SFMono-Regular, Menlo, Consolas, "Liberation Mono", monospace; border:1px solid #2a2f4a; padding:0 6px; border-radius:6px; background:#101432; font-size:12px; }
    
    /* Cross-browser compatibility improvements */
    * { box-sizing: border-box; }
    
    /* Fallback for browsers that don't support CSS Grid */
    @supports not (display: grid) {
      body { display: flex; }
      aside { flex: 0 0 360px; }
      main { flex: 1; display: flex; flex-direction: column; }
    }
    
    /* Vendor prefixes for better browser support */
    button { 
      -webkit-appearance: none;
      -moz-appearance: none;
      appearance: none;
      -webkit-user-select: none;
      -moz-user-select: none;
      -ms-user-select: none;
      user-select: none;
    }
    
    textarea, input { 
      -webkit-appearance: none;
      -moz-appearance: none;
      appearance: none;
    }
    
    /* Smooth scrolling for better UX */
    html { scroll-behavior: smooth; }
    
    /* Better focus indicators for accessibility */
    button:focus, textarea:focus, input:focus { 
      outline: 2px solid #4a9eff; 
      outline-offset: 2px;
    }
    
    /* High contrast mode support */
    @media (prefers-contrast: high) {
      .box { border-width: 2px; }
      button { border-width: 2px; }
    }
    
    /* Reduced motion support */
    @media (prefers-reduced-motion: reduce) {
      * { animation-duration: 0.01ms !important; animation-iteration-count: 1 !important; transition-duration: 0.01ms !important; }
    }
  </style>
</head>
<body>
  <aside>
    <h1>P2P over LAN, pure browser</h1>
    <div class="small muted box" style="margin-bottom:10px">
      Two roles. Host creates an offer, peer pastes it and returns an answer. No server, copy paste or QR only. Same Wi‑Fi is ideal.
    </div>

    <div class="grid">
      <section class="box">
        <h2>1) Host</h2>
        <div class="row" style="margin-bottom:8px">
          <button id="btnHostStart">Create Offer</button>
          <span id="hostState" class="tag">idle</span>
        </div>
        <label class="small">Offer to share</label>
        <textarea id="offerOut" class="mono" rows="6" readonly></textarea>
        <div class="row" style="margin:6px 0 10px">
          <button id="btnCopyOffer" disabled>Copy</button>
          <button id="btnQrOffer" disabled>Show QR</button>
        </div>
        <label class="small">Paste Answer from peer</label>
        <textarea id="answerIn" class="mono" rows="6" placeholder="Paste peer answer JSON here"></textarea>
        <div class="row" style="margin-top:6px">
          <button id="btnApplyAnswer" disabled>Apply Answer</button>
          <button id="btnScanAnswer">Scan QR</button>
        </div>
      </section>

      <section class="box">
        <h2>2) Peer</h2>
        <div class="row" style="margin-bottom:8px">
          <button id="btnPeerStart">Accept Offer</button>
          <span id="peerState" class="tag">idle</span>
        </div>
        <label class="small">Paste Offer from host</label>
        <textarea id="offerIn" class="mono" rows="6" placeholder="Paste host offer JSON here"></textarea>
        <div class="row" style="margin:6px 0 10px">
          <button id="btnApplyOffer" disabled>Apply Offer</button>
          <button id="btnScanOffer">Scan QR</button>
        </div>
        <label class="small">Answer to return</label>
        <textarea id="answerOut" class="mono" rows="6" readonly></textarea>
        <div class="row" style="margin-top:6px">
          <button id="btnCopyAnswer" disabled>Copy</button>
          <button id="btnQrAnswer" disabled>Show QR</button>
        </div>
      </section>

      <section class="box">
        <h2>Status</h2>
        <div class="small mono" id="status">Not connected</div>
        <div class="small mono" id="latency"></div>
      </section>

      <section class="box">
        <h2>Chat, debug</h2>
        <div class="row">
          <input id="chatInput" placeholder="Type a message" />
          <button id="chatSend" disabled>Send</button>
        </div>
        <pre id="log" class="small mono" style="white-space:pre-wrap"></pre>
      </section>

      <section class="box">
        <h2>Diagnostics</h2>
        <div class="row">
          <button id="btnRunTests">Run checks</button>
          <span class="small muted">Quick sanity tests log below</span>
        </div>
      </section>

      <section class="box">
        <h2>How to play</h2>
        <div class="small muted">
          Simple tag. Move with <span class="kbd">WASD</span> or arrows. If you are IT and touch the other player you score and roles swap. First to 10 wins or highest score when the timer ends.
        </div>
      </section>
    </div>
  </aside>

  <main>
    <div class="row" style="padding:10px; gap:16px; align-items:center; border-bottom:1px solid #2a2f4a;">
      <div>Game</div>
      <div class="small muted">You are <span id="meTag" class="tag">not joined</span>, move with WASD or arrows</div>
      <div class="row" style="margin-left:auto; gap:8px">
        <button id="btnStartGame" disabled>Start</button>
        <button id="btnResetGame" disabled>Reset</button>
      </div>
    </div>
    <canvas id="game"></canvas>

    <div id="qrModal" class="qr-modal">
      <div class="qr-card">
        <canvas id="qrCanvas" width="360" height="360"></canvas>
        <div class="row qr-hint" style="justify-content:space-between">
          <span class="small muted">Scan with your camera, copy the text</span>
          <button id="qrClose">Close</button>
        </div>
      </div>
    </div>
    <div id="scanModal" class="qr-modal">
      <div class="qr-card">
        <video id="scanVideo" autoplay playsinline muted></video>
        <div class="row qr-hint" style="justify-content:space-between">
          <span class="small muted">Point at QR. It will auto-fill.</span>
          <button id="scanClose">Close</button>
        </div>
      </div>
    </div>
  </main>

<script src="./vendor/qrcode.js"></script>

<script>
// Ensure QR library is loaded before proceeding
// Wait a bit for the script to load and initialize
setTimeout(() => {
  if (typeof window.qrcode !== 'function') {
    console.error('QR library failed to load');
    // Fallback QR implementation
    window.qrcode = function(typeNumber, errorCorrectLevel) {
      console.warn('Using fallback QR implementation');
      return {
        addData: function(data) { this.data = data; },
        make: function() { this.made = true; },
        getModuleCount: function() { return 21; },
        isDark: function(row, col) { 
          // Simple fallback pattern
          return (row + col) % 2 === 0; 
        }
      };
    };
  } else {
    console.log('QR library loaded successfully');
  }
}, 100);

// Browser compatibility checks and polyfills
function checkBrowserCompatibility() {
  const issues = [];
  
  // Check WebRTC support
  if (!window.RTCPeerConnection && !window.webkitRTCPeerConnection && !window.mozRTCPeerConnection) {
    issues.push('WebRTC not supported - RTCPeerConnection missing');
  }
  
  // Check canvas support
  if (!document.createElement('canvas').getContext) {
    issues.push('Canvas not supported');
  }
  
  // Check for modern JavaScript features
  if (!window.Promise) {
    issues.push('Promises not supported');
  }
  
  // Check for performance.now() with fallback
  if (!window.performance || !window.performance.now) {
    window.performance = window.performance || {};
    window.performance.now = window.performance.now || function() {
      return Date.now();
    };
  }
  
  // Check for requestAnimationFrame with fallback
  if (!window.requestAnimationFrame) {
    window.requestAnimationFrame = window.requestAnimationFrame || function(callback) {
      return setTimeout(callback, 1000 / 60);
    };
    window.cancelAnimationFrame = window.cancelAnimationFrame || function(id) {
      clearTimeout(id);
    };
  }
  
  // Check for devicePixelRatio
  if (!window.devicePixelRatio) {
    window.devicePixelRatio = 1;
  }
  
  if (issues.length > 0) {
    const warning = document.createElement('div');
    warning.style.cssText = 'position:fixed;top:0;left:0;right:0;background:#ff4d4f;color:white;padding:10px;text-align:center;z-index:1000;font-family:system-ui;';
    warning.innerHTML = '<strong>Browser Compatibility Issues:</strong> ' + issues.join(', ');
    document.body.appendChild(warning);
  }
}

// Run compatibility check after DOM is ready
if (document.readyState === 'loading') {
  document.addEventListener('DOMContentLoaded', checkBrowserCompatibility);
} else {
  checkBrowserCompatibility();
}

// Add error handling for unhandled promise rejections
window.addEventListener('unhandledrejection', function(event) {
  console.error('Unhandled promise rejection:', event.reason);
  // Optionally show user-friendly error message
});

// Add error handling for global errors
window.addEventListener('error', function(event) {
  console.error('Global error:', event.error);
});
</script>

<script type="module" src="./src/main.js"></script>
<script type="module">
(() => { return;
  const el = id => document.getElementById(id);
  const clamp = (v,a,b) => Math.min(b, Math.max(a, v));
  const now = () => performance.now();

  const LZString=(function(){
    const keyStrBase64="ABCDEFGHIJKLMNOPQRSTUVWXYZabcdefghijklmnopqrstuvwxyz0123456789+/=";
    const getBaseValue=(alphabet, character)=>alphabet.indexOf(character);
    const _compress=function(uncompressed, bitsPerChar, getCharFromInt){
      if(uncompressed==null) return ""; let i,value=0,context_dictionary={},context_dictionaryToCreate={},context_c="",context_wc="",context_w="",context_enlargeIn=2,context_dictSize=3,context_numBits=2,context_data=[],context_data_val=0,context_data_position=0;
      for(i=0;i<uncompressed.length;i+=1){ context_c=uncompressed.charAt(i); if(!Object.prototype.hasOwnProperty.call(context_dictionary,context_c)){ context_dictionary[context_c]=context_dictSize++; context_dictionaryToCreate[context_c]=true; }
        context_wc=context_w+context_c; if(Object.prototype.hasOwnProperty.call(context_dictionary,context_wc)){ context_w=context_wc; } else {
          if(Object.prototype.hasOwnProperty.call(context_dictionaryToCreate,context_w)){
            let value=context_w.charCodeAt(0); for(let j=0;j<context_numBits;j++){ context_data_val=(context_data_val<<1); if(context_data_position==bitsPerChar-1){ context_data_position=0; context_data.push(getCharFromInt(context_data_val)); context_data_val=0;} else context_data_position++; }
            for(let j=0;j<16;j++){ context_data_val=(context_data_val<<1)|((value>>j)&1); if(context_data_position==bitsPerChar-1){ context_data_position=0; context_data.push(getCharFromInt(context_data_val)); context_data_val=0;} else context_data_position++; }
          } else { value=context_dictionary[context_w]; for(let j=0;j<context_numBits;j++){ context_data_val=(context_data_val<<1)| (value&1); if(context_data_position==bitsPerChar-1){ context_data_position=0; context_data.push(getCharFromInt(context_data_val)); context_data_val=0;} else context_data_position++; value>>=1; }
          }
          context_enlargeIn--; if(context_enlargeIn==0){ context_enlargeIn=1<<context_numBits; context_numBits++; }
          context_dictionary[context_wc]=context_dictSize++; context_w=String(context_c);
        }
      }
      if(context_w!==''){
        if(Object.prototype.hasOwnProperty.call(context_dictionaryToCreate,context_w)){
          let value=context_w.charCodeAt(0); for(let j=0;j<context_numBits;j++){ context_data_val=(context_data_val<<1); if(context_data_position==bitsPerChar-1){ context_data_position=0; context_data.push(getCharFromInt(context_data_val)); context_data_val=0;} else context_data_position++; }
          for(let j=0;j<16;j++){ context_data_val=(context_data_val<<1)|((value>>j)&1); if(context_data_position==bitsPerChar-1){ context_data_position=0; context_data.push(getCharFromInt(context_data_val)); context_data_val=0;} else context_data_position++; }
        } else { value=context_dictionary[context_w]; for(let j=0;j<context_numBits;j++){ context_data_val=(context_data_val<<1)| (value&1); if(context_data_position==bitsPerChar-1){ context_data_position=0; context_data.push(getCharFromInt(context_data_val)); context_data_val=0;} else context_data_position++; value>>=1; }
        }
        context_enlargeIn--; if(context_enlargeIn==0){ context_enlargeIn=1<<context_numBits; context_numBits++; }
      }
      value=2; for(let j=0;j<context_numBits;j++){ context_data_val=(context_data_val<<1)| (value&1); if(context_data_position==bitsPerChar-1){ context_data_position=0; context_data.push(getCharFromInt(context_data_val)); context_data_val=0;} else context_data_position++; }
      while(true){ context_data_val=(context_data_val<<1); if(context_data_position==bitsPerChar-1){ context_data.push(getCharFromInt(context_data_val)); break;} else context_data_position++; }
      return context_data.join('');
    };
    const _decompress=function(length, resetValue, getNextValue){ const dictionary=[], result=[], data={val:getNextValue(0),position=resetValue,index:1}; let enlargeIn=4, dictSize=4, numBits=3, entry, w, bits, resb, maxpower, power, c; function nextBits(n){ bits=0; maxpower=Math.pow(2,n); power=1; while(power!=maxpower){ resb=data.val & data.position; data.position >>=1; if(data.position==0){ data.position=resetValue; data.val=getNextValue(data.index++); } bits |= (resb>0?1:0)*power; power<<=1; } return bits; }
      for(let i=0;i<3;i++) dictionary[i]=i; bits=nextBits(2); switch(bits){case 0: c=String.fromCharCode(nextBits(16)); dictionary[3]=c; w=c; result.push(c); break; case 1: c=String.fromCharCode(nextBits(8)); dictionary[3]=c; w=c; result.push(c); break; case 2: return ""; }
      while(true){ if(data.index>length) return ""; bits=nextBits(numBits); let cc; switch(cc=bits){case 0: c=String.fromCharCode(nextBits(16)); dictionary[dictSize++]=c; enlargeIn--; if(enlargeIn==0){ enlargeIn=Math.pow(2,numBits); numBits++; } break; case 1: c=String.fromCharCode(nextBits(8)); dictionary[dictSize++]=c; enlargeIn--; if(enlargeIn==0){ enlargeIn=Math.pow(2,numBits); numBits++; } break; case 2: return result.join(''); default: }
        if(cc===0||cc===1) { w=c; result.push(c); continue; }
        let entryStr; if(bits<dictionary.length){ entryStr=dictionary[bits]; } else { if(bits===dictSize){ entryStr=w + w.charAt(0); } else { return ""; } }
        result.push(entryStr); dictionary[dictSize++]=w + entryStr.charAt(0); w=entryStr; enlargeIn--; if(enlargeIn==0){ enlargeIn=Math.pow(2,numBits); numBits++; }
      }
    };
    return {
      compressToBase64: function(input){ if(input==null) return ""; let res=_compress(input,6,function(a){return keyStrBase64.charAt(a)}); switch(res.length%4){default: case 0: return res; case 1: return res+"==="; case 2: return res+"=="; case 3: return res+"="; }
      },
      decompressFromBase64: function(input){ if(input==null) return ""; input=input.replace(/[^A-Za-z0-9\+\/\=]/g,""); return _decompress(input.length,32,function(index){ return getBaseValue(keyStrBase64,input.charAt(index)); }); }
    };
  })();
  const encodeForShare = (s) => 'z'+ LZString.compressToBase64(s);
  const decodeShared   = (s) => (s&&s[0]==='z') ? (LZString.decompressFromBase64(s.slice(1))||'') : s;

  const hostState = el('hostState');
  const peerState = el('peerState');
  const status = el('status');
  const latency = el('latency');
  const logEl = el('log');
  const meTag = el('meTag');
  const btnHostStart   = el('btnHostStart');
  const btnCopyOffer   = el('btnCopyOffer');
  const btnQrOffer     = el('btnQrOffer');
  const offerOut       = el('offerOut');
  const answerIn       = el('answerIn');
  const btnApplyAnswer = el('btnApplyAnswer');
  const btnScanAnswer  = el('btnScanAnswer');
  const btnPeerStart   = el('btnPeerStart');
  const offerIn        = el('offerIn');
  const btnApplyOffer  = el('btnApplyOffer');
  const btnScanOffer   = el('btnScanOffer');
  const answerOut      = el('answerOut');
  const btnCopyAnswer  = el('btnCopyAnswer');
  const btnQrAnswer    = el('btnQrAnswer');
  const qrModal  = el('qrModal');
  const qrCanvas = el('qrCanvas');
  const qrClose  = el('qrClose');
  const scanModal = el('scanModal');
  const scanVideo = el('scanVideo');
  const scanClose = el('scanClose');
  const chatInput = el('chatInput');
  const chatSend  = el('chatSend');
  const btnRunTests = el('btnRunTests');
  const btnStartGame = el('btnStartGame');
  const btnResetGame = el('btnResetGame');

     function log(msg){ const entry = `[${new Date().toLocaleTimeString()}] ${msg}\n`; logEl.textContent = entry + logEl.textContent; if (logEl.textContent.length > 8000) { logEl.textContent = logEl.textContent.slice(0, 8000); } }
  function setStatus(s, good){ status.textContent = s; status.className = 'small mono ' + (good ? 'ok' : 'muted'); }
  function setRoleTag(r){ meTag.textContent = r ? `${r} ready` : 'not joined'; }

  class Net {
    constructor(){ this.pc=null; this.dc=null; this.role=null; this.pingTimer=0; this.rtt=null; this.onopen=null; this.onclose=null; this.onmessage=null; }
    makePC(){ if (this.pc) { try { this.pc.close(); } catch(e){} this.pc = null; } if (this.dc) { try { this.dc.close(); } catch(e){} this.dc = null; } const rtcConfig = { iceServers: [] }; this.pc = new RTCPeerConnection(rtcConfig);
      this.pc.onconnectionstatechange = () => { const st=this.pc.connectionState; setStatus(`State: ${st}`, st === 'connected'); if(st==='failed') log('Connection failed, check network or HTTPS.'); };
      this.pc.onicecandidateerror = (e) => log('ICE error: ' + (e.errorText || e.hostCandidate || ''));
      return this.pc; }
    bindDC(channel){ this.dc = channel; chatSend.disabled = true;
      this.dc.onopen  = () => { setStatus('Connected', true); chatSend.disabled = false; this.startPings(); if(this.onopen) this.onopen(); };
      this.dc.onclose = () => { setStatus('Disconnected', false); chatSend.disabled = true; this.stopPings(); if(this.onclose) this.onclose(); btnHostStart.disabled=false; btnPeerStart.disabled=false; setRoleTag(null); hostState.textContent='idle'; peerState.textContent='idle'; };
      this.dc.onmessage = (e) => { try{ const msg = JSON.parse(e.data); if(msg.type==='ping'){ this.send({type:'pong', t:msg.t}); } else if(msg.type==='pong'){ this.rtt = Math.round(performance.now() - msg.t); latency.textContent = `RTT ~ ${this.rtt} ms`; } else { if(this.onmessage) this.onmessage(msg); } } catch (err) { log(`Raw: ${e.data}`); } };
    }
    startHost(){ this.role='host'; setRoleTag('host'); btnHostStart.disabled = true; btnPeerStart.disabled = true; hostState.textContent='creating';
      this.makePC(); const ch = this.pc.createDataChannel('game', { ordered:true }); this.bindDC(ch);
      return this.pc.createOffer().then(offer=>this.pc.setLocalDescription(offer)).then(()=>this.waitICE()).then(()=>{
        offerOut.value = JSON.stringify(this.pc.localDescription); btnCopyOffer.disabled = false; btnApplyAnswer.disabled = false; btnQrOffer.disabled = false; hostState.textContent='offer ready'; setStatus('Share offer with peer', false);
      });
    }
    startPeer(){ this.role='peer'; setRoleTag('peer'); btnPeerStart.disabled = true; btnHostStart.disabled = true; peerState.textContent='ready'; btnApplyOffer.disabled = false; }
    async applyOfferFromText(txt){ try{ if(this.role!=='peer'){ this.startPeer(); }
      this.makePC(); this.pc.ondatachannel = (e)=> this.bindDC(e.channel);
      const offer = JSON.parse(decodeShared(txt)); await this.pc.setRemoteDescription(offer);
      const answer = await this.pc.createAnswer(); await this.pc.setLocalDescription(answer); await this.waitICE();
      answerOut.value = JSON.stringify(this.pc.localDescription); btnCopyAnswer.disabled = false; btnQrAnswer.disabled = false; peerState.textContent ='answer ready'; setStatus('Send answer back to host', false);
    } catch(e){ log('Bad offer JSON'); } }
    async applyAnswerFromText(txt){ try{ const answer = JSON.parse(decodeShared(txt)); await this.pc.setRemoteDescription(answer); hostState.textContent='answer applied'; setStatus('Waiting for channel open', false); } catch(e){ log('Bad answer JSON'); } }
    send(obj){ if(this.dc && this.dc.readyState==='open'){ try{ this.dc.send(JSON.stringify(obj)); }catch(e){} } }
    startPings(){ this.stopPings(); this.pingTimer = setInterval(()=>{ this.send({type:'ping', t:performance.now()}); }, 1000); }
    stopPings(){ if(this.pingTimer){ clearInterval(this.pingTimer); this.pingTimer=0; } }
         async waitICE(){ if(!this.pc) return; if(this.pc.iceGatheringState==='complete') return; await new Promise((res)=>{ let done=false; const cleanup=()=>{ if(done) return; done=true; this.pc && this.pc.removeEventListener('icegatheringstatechange', check); res(); }; const check=()=>{ if(!this.pc) return cleanup(); if(this.pc.iceGatheringState==='complete'){ cleanup(); } }; this.pc.addEventListener('icegatheringstatechange', check); setTimeout(cleanup, 3000); }); }
  }

  const net = new Net();

  const canvas = el('game');
  const ctx = canvas.getContext('2d');
  const DPR = Math.max(1, Math.min(2, window.devicePixelRatio || 1));
  let W = 960, H = 600; function resize(){ const rect = canvas.getBoundingClientRect(); W=Math.floor(rect.width*DPR); H=Math.floor(rect.height*DPR); canvas.width=W; canvas.height=H; } window.addEventListener('resize', resize); resize();

  const world = { w: 1600, h: 900 };
  const R = 22, SPEED = 360;
  const SCORE_TO_WIN = 10, ROUND_TIME = 120;
  const TAG_COOLDOWN = 800;

  const me   = { x: 200, y: 200, color: '#2bd27e', score:0, name:'you' };
  const them = { x: 600, y: 200, color: '#ff6262', score:0, name:'peer', tx:600, ty:200, lastUpdate:0 };

  let role = null;
  let game = { started:false, it:'me', tLeft: ROUND_TIME, lastTick: now(), lastTagAt: 0 };

  const keys = new Set();
  window.addEventListener('keydown', e => { if(['ArrowUp','ArrowDown','ArrowLeft','ArrowRight','w','a','s','d','W','A','S','D'].includes(e.key)) { keys.add(e.key.toLowerCase()); e.preventDefault(); } });
  window.addEventListener('keyup', e => { keys.delete(e.key.toLowerCase()); });

  function moveLocal(dt){ let dx=0, dy=0; if(keys.has('arrowup')||keys.has('w')) dy-=1; if(keys.has('arrowdown')||keys.has('s')) dy+=1; if(keys.has('arrowleft')||keys.has('a')) dx-=1; if(keys.has('arrowright')||keys.has('d')) dx+=1; if(dx||dy){ const m=Math.hypot(dx,dy)||1; me.x=clamp(me.x+dx/m*SPEED*dt, R, world.w-R); me.y=clamp(me.y+dy/m*SPEED*dt, R, world.h-R); sendThrottled({ type:'pos', x:me.x, y:me.y }); } }

  function updateRemote(dt){ const lerp = (a,b,t)=>a+(b-a)*t; const LERP_SPD = 10; them.x = lerp(them.x, them.tx, Math.min(1, LERP_SPD*dt)); them.y = lerp(them.y, them.ty, Math.min(1, LERP_SPD*dt)); }

  function hostTick(dt){ if(!game.started) return; game.tLeft = Math.max(0, game.tLeft - dt); if(game.tLeft===0) endRound();
    const canTag = (now() - game.lastTagAt) > TAG_COOLDOWN;
    if(canTag){ const dx = me.x - them.x, dy = me.y - them.y; const touching = Math.hypot(dx,dy) <= R*2; if(touching){ if(game.it==='me'){ me.score++; game.it='peer'; game.lastTagAt = now(); broadcastState(); checkWin(); } else if(game.it==='peer'){ them.score++; game.it='me'; game.lastTagAt = now(); broadcastState(); checkWin(); } } }
    snapshotTimer -= dt; if(snapshotTimer<=0){ snapshotTimer = 0.2; broadcastState(); }
  }

  function checkWin(){ if(me.score>=SCORE_TO_WIN || them.score>=SCORE_TO_WIN){ endRound(); } }

  function endRound(){ game.started=false; broadcastState(); }

  function draw(){ const cx=(me.x+them.x)/2, cy=(me.y+them.y)/2; const scale = Math.min(W/world.w, H/world.h); const vw=W/scale, vh=H/scale; const camX=clamp(cx - vw/2, 0, Math.max(0, world.w - vw)); const camY=clamp(cy - vh/2, 0, Math.max(0, world.h - vh)); ctx.save(); ctx.scale(scale, scale); ctx.clearRect(0,0,vw,vh); ctx.fillStyle='#0b0e1a'; ctx.fillRect(0,0,vw,vh);
    ctx.strokeStyle='#1e2447'; ctx.lineWidth=1; for(let x=0;x<world.w;x+=80){ line(x - camX, 0 - camY, x - camX, world.h - camY); } for(let y=0;y<world.h;y+=80){ line(0 - camX, y - camY, world.w - camX, y - camY); }
    drawPlayer(me, camX, camY, game.it==='me');
    drawPlayer(them, camX, camY, game.it==='peer');
    ctx.fillStyle='#e8ecff'; ctx.font='16px system-ui, -apple-system, Segoe UI, Roboto, Helvetica, Arial'; ctx.textAlign='left';
    const tText = `Time ${Math.ceil(game.tLeft)}s`; ctx.fillText(tText, 12 - camX, 24 - camY);
    ctx.fillText(`You ${me.score}`, 12 - camX, 46 - camY);
    ctx.fillText(`Peer ${them.score}`, 12 - camX, 68 - camY);
    ctx.textAlign='center'; ctx.font='18px system-ui, -apple-system, Segoe UI, Roboto, Helvetica, Arial';
    const roleText = game.started ? (game.it==='me' ? 'You are IT' : 'You are running') : 'Press Start';
    ctx.fillText(roleText, (vw/2), 28 - camY);
    ctx.restore(); }

  function line(x1,y1,x2,y2){ ctx.beginPath(); ctx.moveTo(x1,y1); ctx.lineTo(x2,y2); ctx.stroke(); }
  function drawPlayer(p, camX, camY, isIT){ ctx.beginPath(); ctx.arc(p.x - camX, p.y - camY, R, 0, Math.PI*2); ctx.fillStyle = p.color; ctx.fill(); if(isIT){ ctx.strokeStyle='#ffd24e'; ctx.lineWidth=3; ctx.stroke(); } }

  let lastTS = now(); let snapshotTimer = 0.2;
  function loop(ts){ const dt = Math.min(0.05, (ts - lastTS)/1000); lastTS = ts; moveLocal(dt); updateRemote(dt); if(role==='host') hostTick(dt); draw(); requestAnimationFrame(loop); }
  requestAnimationFrame(loop);

  net.onopen = () => { btnStartGame.disabled = (net.role!=='host'); btnResetGame.disabled = (net.role!=='host'); if(net.role==='host'){
      me.x=200; me.y=200; them.x=1400; them.y=700; them.tx=them.x; them.ty=them.y; me.score=0; them.score=0; game={ started:false, it: Math.random()<0.5? 'me':'peer', tLeft: ROUND_TIME, lastTick: now(), lastTagAt: 0 }; broadcastState(); }
  };
  net.onclose = () => { btnStartGame.disabled = true; btnResetGame.disabled = true; chatSend.disabled = true; };
  net.onmessage = (msg) => { if(msg.type==='pos'){ them.tx = clamp(msg.x, R, world.w-R); them.ty = clamp(msg.y, R, world.h-R); them.lastUpdate = now(); }
    else if(msg.type==='state'){ applyState(msg.state); }
    else if(msg.type==='chat'){ log(`Peer: ${msg.text}`); }
  };

  function broadcastState(){ if(net.role==='host'){ const state = { me:{x:me.x,y:me.y,score:me.score}, them:{x:them.x,y:them.y,score:them.score}, started:game.started, it:game.it, tLeft:Math.ceil(game.tLeft) }; net.send({ type:'state', state: state }); } }
  function applyState(s){
    if(net.role==='peer'){
      me.x = s.them.x; me.y = s.them.y; me.score = s.them.score;
      them.tx = s.me.x; them.ty = s.me.y; them.score = s.me.score;
      game.started = s.started; game.it = (s.it==='me') ? 'peer' : 'me'; game.tLeft = s.tLeft; }
    else {
      me.x = s.me.x; me.y = s.me.y; me.score = s.me.score; them.tx = s.them.x; them.ty = s.them.y; them.score = s.them.score; game.started = s.started; game.it = s.it; game.tLeft = s.tLeft; }
  }

  let lastSend = 0; function sendThrottled(obj){ const t=now(); if(t - lastSend > 33){ net.send(obj); lastSend = t; } }

  btnHostStart.onclick = async () => { try { role='host'; net.role='host'; await net.startHost(); } catch (e) { log('Host failed: ' + (e && e.message ? e.message : e)); btnHostStart.disabled=false; btnPeerStart.disabled=false; setRoleTag(null); hostState.textContent='idle'; } };
  btnPeerStart.onclick = () => { try { role='peer'; net.startPeer(); } catch (e) { log('Peer init failed: ' + (e && e.message ? e.message : e)); btnHostStart.disabled=false; btnPeerStart.disabled=false; setRoleTag(null); peerState.textContent='idle'; } };
  btnCopyOffer.onclick = async () => { await navigator.clipboard.writeText(encodeForShare(offerOut.value)); btnCopyOffer.textContent='Copied'; setTimeout(()=>btnCopyOffer.textContent='Copy', 800); };
  btnCopyAnswer.onclick = async () => { await navigator.clipboard.writeText(encodeForShare(answerOut.value)); btnCopyAnswer.textContent='Copied'; setTimeout(()=>btnCopyAnswer.textContent='Copy', 800); };

  async function applyAnswerFromText(txt){ await net.applyAnswerFromText(txt); }
  async function applyOfferFromText(txt){ await net.applyOfferFromText(txt); }
  btnApplyAnswer.onclick = async ()=>{ await applyAnswerFromText(answerIn.value); };
  btnApplyOffer.onclick  = async ()=>{ await applyOfferFromText(offerIn.value); };

  btnStartGame.onclick = () => { if(net.role!=='host') return; game.started=true; game.tLeft = ROUND_TIME; game.lastTagAt = 0; broadcastState(); };
  btnResetGame.onclick = () => { if(net.role!=='host') return; me.x=200; me.y=200; them.x=1400; them.y=700; them.tx=them.x; them.ty=them.y; me.score=0; them.score=0; game.started=false; game.it = Math.random()<0.5 ? 'me' : 'peer'; game.tLeft = ROUND_TIME; broadcastState(); };

  chatSend.onclick = () => { const text = chatInput.value.trim(); if(!text) return; net.send({ type:'chat', text: text }); log('You: ' + text); chatInput.value=''; };
  chatInput.addEventListener('keydown', e => { if (e.key === 'Enter') chatSend.click(); });

  function drawQrToCanvas(text, canvas, scale){ 
    try {
<<<<<<< HEAD
=======
      // Firefox compatibility: ensure text is valid
      if (!text || typeof text !== 'string') {
        text = 'QR Code Error';
      }
      
>>>>>>> 62d05748
      var qr = qrcode(1, 'L'); // Use type 1 instead of 0
      
      qr.addData(text); 
      qr.make(); 
      
      var count = qr.getModuleCount(); 
      
      var size = count * scale; 
      canvas.width = canvas.height = Math.max(240, size); 
      var ctx2 = canvas.getContext('2d'); 
<<<<<<< HEAD
=======
      
      // Firefox compatibility: ensure canvas context is valid
      if (!ctx2) {
        throw new Error('Canvas 2D context not available');
      }
      
>>>>>>> 62d05748
      ctx2.fillStyle = '#fff'; 
      ctx2.fillRect(0,0,canvas.width,canvas.height); 
      var offset = Math.floor((canvas.width - size)/2); 
      
      for(var r=0;r<count;r++){ 
        for(var c=0;c<count;c++){ 
          ctx2.fillStyle = qr.isDark(r,c)? '#000':'#fff'; 
          ctx2.fillRect(offset + c*scale, offset + r*scale, scale, scale); 
        } 
      }
    } catch(e) {
      console.error('QR generation error:', e);
      // Fallback to simple pattern if QR generation fails
      canvas.width = canvas.height = 240;
      var ctx2 = canvas.getContext('2d');
<<<<<<< HEAD
      ctx2.fillStyle = '#fff';
      ctx2.fillRect(0,0,canvas.width,canvas.height);
      // Draw a simple pattern to indicate error
      for(var r=0;r<8;r++){ 
        for(var c=0;c<8;c++){ 
          ctx2.fillStyle = (r + c) % 2 === 0 ? '#000':'#fff'; 
          ctx2.fillRect(r*30, c*30, 30, 30); 
        } 
=======
      if (ctx2) {
        ctx2.fillStyle = '#fff';
        ctx2.fillRect(0,0,canvas.width,canvas.height);
        // Draw a simple pattern to indicate error
        for(var r=0;r<8;r++){ 
          for(var c=0;c<8;c++){ 
            ctx2.fillStyle = (r + c) % 2 === 0 ? '#000':'#fff'; 
            ctx2.fillRect(r*30, c*30, 30, 30); 
          } 
        }
>>>>>>> 62d05748
      }
    }
  }
  function showQR(text){ try{ drawQrToCanvas(encodeForShare(text), qrCanvas, 8); qrModal.classList.add('show'); } catch(e){ log('QR error: ' + e.message); } }
  btnQrOffer.onclick  = () => { if(!offerOut.value) return; showQR(offerOut.value); };
  btnQrAnswer.onclick = () => { if(!answerOut.value) return; showQR(answerOut.value); };
  qrClose.onclick     = () => { qrModal.classList.remove('show'); };

  let scanStream=null; let scanRunning=false; let detector=null;
  async function startScan(targetField){ try{
      if (location.protocol !== 'https:' && location.hostname !== 'localhost' && location.hostname !== '127.0.0.1') {
        alert('Camera requires HTTPS or localhost. Use copy paste if not available.'); return; }
      if (!('BarcodeDetector' in window)) { log('QR scan unsupported in this browser'); alert('QR scanning not supported here. Use copy paste instead.'); return; }
      detector = new BarcodeDetector({ formats:['qr_code'] }); scanModal.classList.add('show');
      scanStream = await navigator.mediaDevices.getUserMedia({ video:{ facingMode:'environment' }, audio:false }); scanVideo.srcObject = scanStream; await scanVideo.play(); scanRunning=true;
      const loop = async ()=>{ if(!scanRunning) return; try{ const codes = await detector.detect(scanVideo); if(codes && codes.length){ const raw = codes[0].rawValue || ''; if(raw){ targetField.value = raw; stopScan(); if (targetField === offerIn) { await applyOfferFromText(raw); } else if (targetField === answerIn) { await applyAnswerFromText(raw); } return; } } } catch (err) {} requestAnimationFrame(loop); };
      requestAnimationFrame(loop);
    }catch(e){ log('Camera error: ' + e.message); alert('Camera access failed. Check permissions.'); stopScan(); }
  }
  function stopScan(){ scanRunning=false; if(scanStream){ scanStream.getTracks().forEach(t=>t.stop()); scanStream=null; } scanModal.classList.remove('show'); }
  btnScanOffer.onclick  = () => startScan(offerIn);
  btnScanAnswer.onclick = () => startScan(answerIn);
  scanClose.onclick     = () => stopScan();

  btnRunTests.onclick = () => {
    const results = []; const ok=(name,cond)=>results.push(`${cond? '✅':'❌'} ${name}`);
    try { const q = qrcode(1, 'L'); q.addData('test'); q.make(); ok('QR encode short text', q.getModuleCount() > 0); } catch(e){ ok('QR encode short text', false); log('QR test error: '+e.message); }
    try { const tmp = document.createElement('canvas'); drawQrToCanvas(encodeForShare('hello'), tmp, 4); ok('drawQrToCanvas runs', tmp.width > 0); } catch(e){ ok('drawQrToCanvas runs', false); log('drawQrToCanvas error: '+e.message); }
    ok('RTCPeerConnection present', !!window.RTCPeerConnection);
    ok('BarcodeDetector present (optional)', 'BarcodeDetector' in window);
    ok('#btnQrOffer single element', document.querySelectorAll('#btnQrOffer').length === 1);
    ok('#btnQrAnswer single element', document.querySelectorAll('#btnQrAnswer').length === 1);
    try { const s='{"a":1}'; const enc=encodeForShare(s); const dec=decodeShared(enc); ok('Compression roundtrip', dec===s && enc.startsWith('z')); } catch(e){ ok('Compression roundtrip', false); }
    try { const s2='{"b":2}'; ok('decodeShared raw passthrough', decodeShared(s2)===s2); } catch(e){ ok('decodeShared raw passthrough', false); }
    try { ok('RS table present', typeof RS_BLOCK_TABLE==='object' && !!RS_BLOCK_TABLE[(QRErrorCorrectLevel.L<<8)+40]); } catch(e){ ok('RS table present', false); }
    try { const big = JSON.stringify({ s: 'x'.repeat(2000) }); const enc=encodeForShare(big); const dec=decodeShared(enc); ok('Large compression roundtrip', dec===big); ok('Large compression shrinks', enc.length < big.length); } catch(e){ ok('Large compression roundtrip', false); }
    try { const s3=''; const enc3=encodeForShare(s3); const dec3=decodeShared(enc3); ok('Empty string roundtrip', dec3===s3 && enc3.startsWith('z')); } catch(e){ ok('Empty string roundtrip', false); }
    try { const st={ started:false, it:'me', tLeft:60, lastTick:0, lastTagAt:0 }; ok('Game state shape', typeof st.it==='string' && typeof st.tLeft==='number'); } catch(e){ ok('Game state shape', false); }
    try { const snap={ me:{x:1,y:2,score:0}, them:{x:3,y:4,score:0}, started:true, it:'me', tLeft:100 }; ok('State snapshot object', !!snap.me && !!snap.them && typeof snap.started==='boolean'); } catch(e){ ok('State snapshot object', false); }
    ok('Secure origin for camera', location.protocol==='https:' || location.hostname==='localhost' || location.hostname==='127.0.0.1');
    try { const t='{"t":"é😊"}'; const enc=encodeForShare(t); const dec=decodeShared(enc); ok('Unicode roundtrip', dec===t); } catch(e){ ok('Unicode roundtrip', false); }
    try { const enc=encodeForShare('{"k":1}'); ok('Share prefix', enc[0]==='z'); ok('Base64 charset', /^[A-Za-z0-9+/=]+$/.test(enc.slice(1))); } catch(e){ ok('Base64 charset', false); }
    try { const state={ me:{x:1,y:2,score:0}, them:{x:3,y:4,score:0}, started:false, it:'me', tLeft:10 }; const copy=JSON.parse(JSON.stringify(state)); ok('State JSON roundtrip', copy.me.x===1 && copy.it==='me'); } catch(e){ ok('State JSON roundtrip', false); }
    try { const obj = { type:'x', state:{ n:1 } }; const s = JSON.stringify(obj); ok('Object literal serializes', /\{"type":"x","state":\{"n":1\}\}/.test(s)); } catch(e){ ok('Object literal serializes', false); }
    log(results.join('\n'));
  };
})();
</script>
</body>
</html><|MERGE_RESOLUTION|>--- conflicted
+++ resolved
@@ -504,14 +504,11 @@
 
   function drawQrToCanvas(text, canvas, scale){ 
     try {
-<<<<<<< HEAD
-=======
       // Firefox compatibility: ensure text is valid
       if (!text || typeof text !== 'string') {
         text = 'QR Code Error';
       }
       
->>>>>>> 62d05748
       var qr = qrcode(1, 'L'); // Use type 1 instead of 0
       
       qr.addData(text); 
@@ -522,15 +519,12 @@
       var size = count * scale; 
       canvas.width = canvas.height = Math.max(240, size); 
       var ctx2 = canvas.getContext('2d'); 
-<<<<<<< HEAD
-=======
       
       // Firefox compatibility: ensure canvas context is valid
       if (!ctx2) {
         throw new Error('Canvas 2D context not available');
       }
       
->>>>>>> 62d05748
       ctx2.fillStyle = '#fff'; 
       ctx2.fillRect(0,0,canvas.width,canvas.height); 
       var offset = Math.floor((canvas.width - size)/2); 
@@ -546,16 +540,6 @@
       // Fallback to simple pattern if QR generation fails
       canvas.width = canvas.height = 240;
       var ctx2 = canvas.getContext('2d');
-<<<<<<< HEAD
-      ctx2.fillStyle = '#fff';
-      ctx2.fillRect(0,0,canvas.width,canvas.height);
-      // Draw a simple pattern to indicate error
-      for(var r=0;r<8;r++){ 
-        for(var c=0;c<8;c++){ 
-          ctx2.fillStyle = (r + c) % 2 === 0 ? '#000':'#fff'; 
-          ctx2.fillRect(r*30, c*30, 30, 30); 
-        } 
-=======
       if (ctx2) {
         ctx2.fillStyle = '#fff';
         ctx2.fillRect(0,0,canvas.width,canvas.height);
@@ -566,7 +550,6 @@
             ctx2.fillRect(r*30, c*30, 30, 30); 
           } 
         }
->>>>>>> 62d05748
       }
     }
   }
