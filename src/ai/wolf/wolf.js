--- conflicted
+++ resolved
@@ -960,12 +960,9 @@
             scale = 1.1 + Math.sin(Date.now() * 0.01) * 0.05;
         } else if (this.stateMachine.isInState(WolfState.LUNGING)) {
             // Stretch effect during lunge
-<<<<<<< HEAD
             const lungeProgress = this.behaviors.getLungeProgress();
-=======
             const lungeResult = this.behaviors.lunge(this.target);
             const lungeProgress = lungeResult && lungeResult.progress ? lungeResult.progress : 0;
->>>>>>> 2781df2a
             scale = 1 + lungeProgress * 0.3;
             ctx.scale(scale * 1.2, scale * 0.8); // Stretch horizontally
         } else if (this.stateMachine.isInState(WolfState.DYING)) {
